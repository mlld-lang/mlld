import * as fs from 'fs';
import * as os from 'os';
import * as path from 'path';
import { execSync } from 'child_process';
import { BaseCommandExecutor, type CommandExecutionOptions, type CommandExecutionResult } from './BaseCommandExecutor';
import type { ErrorUtils, CommandExecutionContext } from '../ErrorUtils';
import { MlldCommandExecutionError } from '@core/errors';
import type { NodeShadowEnvironment } from '../NodeShadowEnvironment';
import { prepareParamsForShadow, createMlldHelpers } from '../variable-proxy';
import { resolveShadowEnvironment } from '../../eval/helpers/shadowEnvResolver';
import { enhanceJSError } from '@core/errors/patterns/init';
import { addImplicitReturn } from './implicit-return';

export interface NodeShadowEnvironmentProvider {
  /**
   * Get the Node.js shadow environment instance
   */
  getNodeShadowEnv(): NodeShadowEnvironment | undefined;
  
  /**
   * Get or create Node.js shadow environment instance
   */
  getOrCreateNodeShadowEnv(): NodeShadowEnvironment;
  
  /**
   * Get current file path for determining execution directory
   */
  getCurrentFilePath(): string | undefined;
}

/**
 * Executes Node.js code using VM-based shadow environment or subprocess fallback
 */
export class NodeExecutor extends BaseCommandExecutor {
  constructor(
    errorUtils: ErrorUtils,
    workingDirectory: string,
    private nodeShadowProvider: NodeShadowEnvironmentProvider
  ) {
    super(errorUtils, workingDirectory);
  }

  async execute(
    code: string,
    options?: CommandExecutionOptions,
    context?: CommandExecutionContext,
    params?: Record<string, any>,
    metadata?: Record<string, any>
  ): Promise<string> {
    
    // For Node.js execution, always halt on errors (don't use continue behavior)
    // This ensures that Node.js errors propagate properly for testing and error handling
    const nodeOptions = { ...options, errorBehavior: 'halt' as const };
    return this.executeWithCommonHandling(
      `node: ${code.substring(0, 50)}...`,
      nodeOptions,
      context,
      () => this.executeNodeCode(code, params, metadata, context)
    );
  }

  private async executeNodeCode(
    code: string,
    params?: Record<string, any>,
    metadata?: Record<string, any>,
    context?: CommandExecutionContext
  ): Promise<CommandExecutionResult> {
    const startTime = Date.now();
    let normalizedCode = code;

    try {
      normalizedCode = addImplicitReturn(code);
      // Always use shadow environment for Node.js execution
      const nodeShadowEnv = this.nodeShadowProvider.getOrCreateNodeShadowEnv();
      
      // NEW CODE: Extract and handle captured shadow environments
      const capturedEnvs = params?.__capturedShadowEnvs;
      if (params && '__capturedShadowEnvs' in params) {
        delete params.__capturedShadowEnvs;
      }
      
      // Prepare parameters with Variable proxies
      const sanitizedParams = params ? { ...params } : undefined;
      let shadowParams = sanitizedParams;

      if (sanitizedParams) {
        shadowParams = prepareParamsForShadow(sanitizedParams);
        const primitiveMetadata = (shadowParams as any).__mlldPrimitiveMetadata;
        if (primitiveMetadata) {
          delete (shadowParams as any).__mlldPrimitiveMetadata;
        }
        // Also add mlld helpers with metadata
        if (!shadowParams.mlld) {
          const mergedMetadata = {
            ...(metadata as Record<string, any> | undefined),
            ...(primitiveMetadata || {})
          };
          const helperMetadata = Object.keys(mergedMetadata || {}).length ? mergedMetadata : undefined;
          shadowParams.mlld = createMlldHelpers(helperMetadata);
        }
      }
      
      // Merge captured shadow environments if they exist
      if (capturedEnvs) {
        // Resolve shadow environment for Node.js - look for 'node' or 'nodejs' keys
        const nodeEnv = capturedEnvs.node || capturedEnvs.nodejs;
        if (nodeEnv) {
          nodeShadowEnv.mergeCapturedFunctions(nodeEnv);
        }
      }
      
      // Apply expression auto-return heuristics to match JavaScript executor behaviour
      const trimmedCode = code.trim();
      const hasNoReturn = !trimmedCode.includes('return');
      const statementKeywordPattern = /\b(const|let|var|function|class|if|for|while|switch|try|catch|await|throw)\b/;
      const looksLikeStatement =
        code.includes(';') ||
        trimmedCode.startsWith('console.log') ||
        statementKeywordPattern.test(trimmedCode) ||
        trimmedCode.includes('=>');
      const executableCode = hasNoReturn && !looksLikeStatement ? `return (${code})` : code;
      
      // Use shadow environment with VM
<<<<<<< HEAD
      const result = await nodeShadowEnv.execute(executableCode, shadowParams);
=======
      const result = await nodeShadowEnv.execute(normalizedCode, shadowParams);
>>>>>>> 3d639bcb
      
      // Format result (same as subprocess version)
      let output = '';
      if (result !== undefined) {
        if (typeof result === 'object') {
          output = JSON.stringify(result);
        } else {
          output = String(result);
        }
      }
      
      const duration = Date.now() - startTime;
      return {
        output,
        duration,
        exitCode: 0
      };
    } catch (error) {
      const errorMessage = error instanceof Error ? error.message : String(error);
      const errorStack = error instanceof Error ? error.stack : undefined;
      let originalError = errorMessage;
      if (originalError.includes('Node shadow environment error:')) {
        originalError = originalError.replace('Node shadow environment error: ', '');
      }
      if (!originalError.trim() && typeof errorStack === 'string') {
        const stackMatch = errorStack.match(/Error:\s*([^\n]+)/);
        if (stackMatch?.[1]) {
          originalError = stackMatch[1];
        }
      }

      const enhanced = enhanceJSError(
        error as Error,
        normalizedCode,
        params,
        { language: 'node' }
      );
      const finalMessage = enhanced?.message || `Node.js error: ${originalError}`;

      const enrichedError = error instanceof Error ? error : new Error(originalError || 'Node.js execution failed');
      if (enrichedError instanceof Error) {
        enrichedError.message = finalMessage;
      }
      if (typeof enrichedError === 'object') {
        (enrichedError as any).stderr = originalError;
        (enrichedError as any).details = {
          ...(enrichedError as any).details,
          stderr: originalError,
          exitCode: 1,
          workingDirectory: this.workingDirectory,
          directiveType: context?.directiveType || 'exec'
        };
      }

      throw enrichedError;
    }
  }

  private async executeNodeSubprocess(
    code: string,
    params?: Record<string, any>
  ): Promise<CommandExecutionResult> {
    const startTime = Date.now();
    const tmpDir = os.tmpdir();
    const tmpFile = path.join(tmpDir, `mlld_exec_${Date.now()}.js`);
    const normalizedCode = addImplicitReturn(code);
    
    // Build Node.js code with parameters
    let nodeCode = '';
    
    if (params && typeof params === 'object') {
      // Prepare parameters with Variable proxies
      const shadowParams = prepareParamsForShadow(params);
      
      // Inject parameters as constants
      for (const [key, value] of Object.entries(shadowParams)) {
        nodeCode += `const ${key} = ${JSON.stringify(value)};\n`;
      }
      
      // Always add mlld helpers
      if (!shadowParams.mlld) {
        const mlldHelpers = createMlldHelpers(metadata);
        nodeCode += `const mlld = ${JSON.stringify(mlldHelpers)};\n`;
      }
    }
    
    // Add mlld built-in values
    if (!params || !params['mlld_now']) {
      nodeCode += `const mlld_now = () => new Date().toISOString();\n`;
    }
    
    // Wrap the code to capture return values
const wrappedCode = `
${nodeCode}
// mlld return value capture
(async () => {
  try {
    const __mlld_result = await (async () => {
${normalizedCode}
    })();
    
    // If there's a return value, output it as JSON
    if (__mlld_result !== undefined) {
      // Use a special marker to distinguish return values from regular output
      console.log('__MLLD_RETURN__:' + JSON.stringify(__mlld_result));
    }
  } catch (err) {
    // Output error with special marker
    console.error('__MLLD_ERROR__:' + err.message);
    if (err.stack) {
      console.error(err.stack);
    }
    process.exit(1);
  }
})();
`;
    
    // Debug: log the generated code
    if (process.env.DEBUG_NODE_EXEC) {
      console.log('Generated Node.js code:');
      console.log(wrappedCode);
      console.log('Params:', params);
    }
    
    // Write to temp file
    fs.writeFileSync(tmpFile, wrappedCode);
    
    try {
      // Execute Node.js in the directory of the current mlld file
      const currentDir = this.nodeShadowProvider.getCurrentFilePath() 
        ? path.dirname(this.nodeShadowProvider.getCurrentFilePath()!) 
        : this.workingDirectory;
      
      // Build NODE_PATH for module resolution
      const nodePaths = this.buildNodePaths();
      
      let result: string;
      try {
        result = execSync(`node ${tmpFile}`, {
          encoding: 'utf8',
          cwd: currentDir,
          env: { 
            ...process.env,
            NODE_PATH: nodePaths.join(path.delimiter)
          },
          maxBuffer: 10 * 1024 * 1024 // 10MB limit
        });
      } catch (execError: any) {
        // Handle subprocess execution errors
        // execSync error includes both stdout and stderr
        const stderr = execError.stderr || '';
        const stdout = execError.stdout || '';
        
        // Look for our error marker in stderr
        let errorMessage = 'Node.js execution failed';
        if (stderr.includes('__MLLD_ERROR__:')) {
          const errorLines = stderr.split('\n');
          const errorLine = errorLines.find(line => line.includes('__MLLD_ERROR__:'));
          if (errorLine) {
            errorMessage = errorLine.replace('__MLLD_ERROR__:', '');
          }
        }
        
        
        const duration = Date.now() - startTime;
        
        // Throw with preserved error message in stderr field
        throw new MlldCommandExecutionError(
          `Node.js error: ${errorMessage}`,
          undefined,
          {
            command: `node ${tmpFile}`,
            exitCode: execError.status || 1,
            duration,
            stderr: errorMessage, // Use the extracted error message
            stdout,
            workingDirectory: currentDir,
            directiveType: 'exec'
          }
        );
      }
        
      // Process the output to separate return value from stdout
      const output = result.toString();
      const lines = output.split('\n');
      const returnLineIndex = lines.findIndex((line: string) => line.startsWith('__MLLD_RETURN__:'));
      
      if (returnLineIndex !== -1) {
        // Found a return value
        const returnLine = lines[returnLineIndex];
        const jsonStr = returnLine.substring('__MLLD_RETURN__:'.length);
        
        // Remove the return line from output
        lines.splice(returnLineIndex, 1);
        const stdoutOnly = lines.join('\n').trimEnd();
        
        // Store the stdout separately if needed for debugging
        if (stdoutOnly && process.env.DEBUG_NODE_EXEC) {
          console.log('Node.js stdout (excluding return):', stdoutOnly);
        }
        
        // Return the JSON string (will be parsed by data evaluator if needed)
        const duration = Date.now() - startTime;
        return {
          output: jsonStr,
          duration,
          exitCode: 0
        };
      } else {
        // No return value, just use stdout as before
        const duration = Date.now() - startTime;
        return {
          output: output.trimEnd(),
          duration,
          exitCode: 0
        };
      }
    } finally {
      // Clean up temp file
      fs.unlinkSync(tmpFile);
    }
  }

  private buildNodePaths(): string[] {
    // Determine mlld's node_modules path
    let mlldNodeModules: string | undefined;
    
    // First check if we're in development (mlld source directory)
    const devNodeModules = path.join(process.cwd(), 'node_modules');
    if (fs.existsSync(devNodeModules) && fs.existsSync(path.join(process.cwd(), 'package.json'))) {
      const packageJson = JSON.parse(fs.readFileSync(path.join(process.cwd(), 'package.json'), 'utf8'));
      if (packageJson.name === 'mlld') {
        mlldNodeModules = devNodeModules;
      }
    }
    
    // If not in dev, try to find mlld's installation directory
    if (!mlldNodeModules) {
      try {
        // Get the path to mlld's main module
        const mlldPath = require.resolve('mlld/package.json');
        mlldNodeModules = path.join(path.dirname(mlldPath), 'node_modules');
      } catch {
        // If that fails, try common global install locations
        const possiblePaths = [
          '/opt/homebrew/lib/node_modules/mlld/node_modules',
          '/usr/local/lib/node_modules/mlld/node_modules',
          '/usr/lib/node_modules/mlld/node_modules',
          path.join(process.env.HOME || '', '.npm-global/lib/node_modules/mlld/node_modules')
        ];
        
        for (const p of possiblePaths) {
          if (fs.existsSync(p)) {
            mlldNodeModules = p;
            break;
          }
        }
      }
    }
    
    // Build the NODE_PATH
    const existingNodePath = process.env.NODE_PATH || '';
    const nodePaths = existingNodePath ? existingNodePath.split(path.delimiter) : [];
    if (mlldNodeModules && !nodePaths.includes(mlldNodeModules)) {
      nodePaths.unshift(mlldNodeModules);
    }
    
    return nodePaths;
  }
}<|MERGE_RESOLUTION|>--- conflicted
+++ resolved
@@ -109,23 +109,8 @@
         }
       }
       
-      // Apply expression auto-return heuristics to match JavaScript executor behaviour
-      const trimmedCode = code.trim();
-      const hasNoReturn = !trimmedCode.includes('return');
-      const statementKeywordPattern = /\b(const|let|var|function|class|if|for|while|switch|try|catch|await|throw)\b/;
-      const looksLikeStatement =
-        code.includes(';') ||
-        trimmedCode.startsWith('console.log') ||
-        statementKeywordPattern.test(trimmedCode) ||
-        trimmedCode.includes('=>');
-      const executableCode = hasNoReturn && !looksLikeStatement ? `return (${code})` : code;
-      
       // Use shadow environment with VM
-<<<<<<< HEAD
-      const result = await nodeShadowEnv.execute(executableCode, shadowParams);
-=======
       const result = await nodeShadowEnv.execute(normalizedCode, shadowParams);
->>>>>>> 3d639bcb
       
       // Format result (same as subprocess version)
       let output = '';
