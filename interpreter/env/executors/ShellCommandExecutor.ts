--- conflicted
+++ resolved
@@ -3,12 +3,9 @@
 import { CommandUtils } from '../CommandUtils';
 import type { ErrorUtils, CommandExecutionContext } from '../ErrorUtils';
 import { MlldCommandExecutionError } from '@core/errors';
-<<<<<<< HEAD
 import { getStreamBus } from '@interpreter/eval/pipeline/stream-bus';
 import { StringDecoder } from 'string_decoder';
-=======
 import { resolveAliasWithCache } from '@interpreter/utils/alias-resolver';
->>>>>>> 8df6c01f
 
 /**
  * Executes shell commands using execSync
@@ -257,7 +254,6 @@
       );
     }
 
-<<<<<<< HEAD
     // Decide streaming
     const streaming = this.getStreamingOptions();
     if (streaming.mode === 'full' || streaming.mode === 'progress') {
@@ -315,11 +311,8 @@
     }
 
     // Non-streaming default path (synchronous)
-=======
-    // Execute the validated command
     // In test environments with MLLD_NO_STREAMING, suppress stderr to keep output clean
     const suppressStderr = process.env.MLLD_NO_STREAMING === 'true' || process.env.NODE_ENV === 'test';
->>>>>>> 8df6c01f
     const result = execSync(safeCommand, {
       encoding: 'utf8',
       cwd: this.workingDirectory,
