--- conflicted
+++ resolved
@@ -47,16 +47,13 @@
   captureErrors?: boolean; // Capture parse errors for pattern development
   ephemeral?: boolean; // Enable ephemeral mode (in-memory caching, no persistence)
   effectHandler?: EffectHandler; // Optional custom effect handler (tests/CI)
-<<<<<<< HEAD
   // Streaming scaffolding (Phase 0): parsed but unused
   streaming?: {
     mode?: 'off' | 'full' | 'progress';
     dest?: 'stdout' | 'stderr' | 'auto';
     noTty?: boolean;
   };
-=======
   allowAbsolutePaths?: boolean; // Allow absolute paths outside project root
->>>>>>> 8df6c01f
 }
 
 /**
