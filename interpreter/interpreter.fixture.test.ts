--- conflicted
+++ resolved
@@ -260,7 +260,6 @@
           }
           throw new Error(`Unexpected URL in test: ${url}`);
         };
-<<<<<<< HEAD
       } else if (fixture.name === 'modules-hash') {
         // Enable test mode to skip actual hash validation
         process.env.MLLD_SKIP_HASH_VALIDATION = 'true';
@@ -353,34 +352,6 @@
           }
           throw new Error(`Unexpected URL in test: ${url}`);
         };
-      } else if (fixture.name === 'text-url' || fixture.name === 'text-url-section' || fixture.name === 'add-url' || fixture.name === 'import-url' || fixture.name === 'import-mixed') {
-        // Mock fetch for URL tests
-        global.fetch = async (url: string) => {
-          if (url === 'https://raw.githubusercontent.com/example/repo/main/README.md') {
-            return {
-              ok: true,
-              text: async () => '# Example Project\n\nThis is the README content fetched from the URL.'
-            } as any;
-          } else if (url === 'https://raw.githubusercontent.com/example/repo/main/docs/getting-started.md') {
-            return {
-              ok: true,
-              text: async () => '# Getting Started\n\nWelcome to our project! This guide will help you get up and running quickly.\n\n## Installation\n\nRun `npm install` to get started.\n'
-            } as any;
-          } else if (url === 'https://raw.githubusercontent.com/example/repo/main/config.mld') {
-            return {
-              ok: true,
-              text: async () => '@text greeting = "Hello from URL!"\n@data version = "2.0.0"\n@text author = "URL Import"'
-            } as any;
-          } else if (url === 'https://raw.githubusercontent.com/example/repo/main/remote-config.mld') {
-            return {
-              ok: true,
-              text: async () => '@text remoteValue = "Value from remote config"\n@data remoteData = { "loaded": true }'
-            } as any;
-          }
-          throw new Error(`Unexpected URL in test: ${url}`);
-        };
-=======
->>>>>>> 662da77f
       }
       
       // Set up environment variables from fixture if specified  
@@ -639,15 +610,12 @@
         if (fixture.name === 'reserved-time-variable' || fixture.name === 'reserved-time-variable-lowercase') {
           delete process.env.MLLD_MOCK_TIME;
         }
-<<<<<<< HEAD
         if (fixture.name === 'modules-hash') {
           delete process.env.MLLD_SKIP_HASH_VALIDATION;
         }
-=======
         
         // Restore original fetch
         (global as any).fetch = originalFetch;
->>>>>>> 662da77f
       }
     });
   });
