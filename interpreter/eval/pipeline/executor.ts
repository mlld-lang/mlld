import type { Environment } from '../../env/Environment';
import type { PipelineCommand, PipelineStage } from '@core/types';
import type { StructuredValue } from '../../utils/structured-value';

// Import pipeline implementation
import { PipelineStateMachine, type StageContext, type StageResult } from './state-machine';
import { createStageEnvironment } from './context-builder';
import { MlldCommandExecutionError } from '@core/errors';
import { runBuiltinEffect, isBuiltinEffect } from './builtin-effects';
import { getStreamBus } from './stream-bus';
import { RateLimitRetry, isRateLimitError } from './rate-limit-retry';
import { logger } from '@core/utils/logger';
import { getParallelLimit, runWithConcurrency } from '@interpreter/utils/parallel';
import { asText, asData, isStructuredValue, wrapStructured } from '../../utils/structured-value';
import { createPipelineInput, isPipelineInput } from '../../utils/pipeline-input';

export interface ExecuteOptions {
  returnStructured?: boolean;
}

/**
 * Pipeline Executor - Handles actual execution using state machine
 */
/**
 * Pipeline Executor
 * WHY: Drive stage execution using the state machine and construct proper stage environments.
 * CONTEXT: Re-runs inline effects per retry; empty output is treated as early termination.
 */
export class PipelineExecutor {
  private stateMachine: PipelineStateMachine;
  private env: Environment;
  private format?: string;
  private pipeline: PipelineStage[];
  private isRetryable: boolean;
  private sourceFunction?: () => Promise<string | StructuredValue>; // Store source function for retries
  private hasSyntheticSource: boolean;
  private parallelCap?: number;
  private delayMs?: number;
  private sourceExecutedOnce: boolean = false; // Track if source has been executed once
  private initialInputText: string = ''; // Store initial input for synthetic source
  private allRetryHistory: Map<string, string[]> = new Map();
  private rateLimiter = new RateLimitRetry();
  private structuredOutputs: Map<number, StructuredValue> = new Map();
  private initialOutput?: StructuredValue;
  private finalOutput?: StructuredValue;
  private lastStageIndex: number = -1;

  constructor(
    pipeline: PipelineStage[],
    env: Environment,
    format?: string,
    isRetryable: boolean = false,
    sourceFunction?: () => Promise<string | StructuredValue>,
    hasSyntheticSource: boolean = false,
    parallelCap?: number,
    delayMs?: number
  ) {
    if (process.env.MLLD_DEBUG === 'true') {
      console.error('[PipelineExecutor] Constructor:', {
        pipelineLength: pipeline.length,
        pipelineStages: pipeline.map(p => Array.isArray(p) ? '[parallel]' : p.rawIdentifier || 'unknown'),
        isRetryable,
        hasSourceFunction: !!sourceFunction,
        hasSyntheticSource
      });
    }
    
    // Use simplified state machine
    this.stateMachine = new PipelineStateMachine(pipeline.length, isRetryable);
    this.pipeline = pipeline;
    this.env = env;
    this.format = format;
    this.isRetryable = isRetryable;
    this.sourceFunction = sourceFunction;
    this.hasSyntheticSource = hasSyntheticSource;
    this.parallelCap = parallelCap;
    this.delayMs = delayMs;
  }

  /**
   * Execute the pipeline
   */
  /**
   * Execute the pipeline until completion or error.
   * WHY: Convert state-machine steps into actual command execution and effect emission.
   */
  async execute(initialInput: string | StructuredValue): Promise<string>;
  async execute(initialInput: string | StructuredValue, options: { returnStructured: true }): Promise<StructuredValue>;
  async execute(initialInput: string | StructuredValue, options?: ExecuteOptions): Promise<string | StructuredValue> {
    const initialWrapper = isStructuredValue(initialInput)
      ? wrapStructured(initialInput)
      : wrapStructured(initialInput, 'text', typeof initialInput === 'string' ? initialInput : safeJSONStringify(initialInput));

    // Store initial input for synthetic source stage
<<<<<<< HEAD
    this.initialInput = initialInput;
    // Publish pipeline start
    try { getStreamBus().publish({ type: 'PIPELINE_START', input: initialInput }); } catch {}
=======
    this.initialInputText = initialWrapper.text;
    this.structuredOutputs.clear();
    this.initialOutput = initialWrapper;
    this.finalOutput = this.initialOutput;
    this.lastStageIndex = -1;
>>>>>>> a6fd16b0
    
    if (process.env.MLLD_DEBUG === 'true') {
      console.error('[PipelineExecutor] Pipeline start:', {
        stages: this.pipeline.map(p => Array.isArray(p) ? '[parallel]' : p.rawIdentifier),
        hasSyntheticSource: this.hasSyntheticSource,
        isRetryable: this.isRetryable
      });
    }
    
    // Start the pipeline
    let nextStep = this.stateMachine.transition({ type: 'START', input: this.initialInputText });
    let iteration = 0;

    // Process steps until complete
    while (nextStep.type === 'EXECUTE_STAGE') {
      iteration++;
      
      if (process.env.MLLD_DEBUG === 'true') {
        console.error(`[PipelineExecutor] Iteration ${iteration}:`, {
          stage: nextStep.stage,
          stageId: this.pipeline[nextStep.stage]?.rawIdentifier,
          contextAttempt: nextStep.context.contextAttempt
        });
      }
      
      if (process.env.MLLD_DEBUG === 'true') {
        console.error('[PipelineExecutor] Execute stage:', {
          stage: nextStep.stage,
          contextId: nextStep.context.contextId,
          contextAttempt: nextStep.context.contextAttempt,
          inputLength: nextStep.input?.length,
          commandId: this.pipeline[nextStep.stage]?.rawIdentifier
        });
      }
      
      const stageEntry = this.pipeline[nextStep.stage];
      // Publish stage start
      try {
        getStreamBus().publish({
          type: 'STAGE_START',
          stage: nextStep.stage,
          attempt: nextStep.context.contextAttempt,
          commandId: Array.isArray(stageEntry) ? '[parallel]' : stageEntry?.rawIdentifier
        });
      } catch {}
      const result = Array.isArray(stageEntry)
        ? await this.executeParallelStage(nextStep.stage, stageEntry, nextStep.input, nextStep.context)
        : await this.executeSingleStage(nextStep.stage, stageEntry, nextStep.input, nextStep.context);
      
      if (process.env.MLLD_DEBUG === 'true') {
        console.error('[PipelineExecutor] Stage result:', {
          resultType: result.type,
          isRetry: result.type === 'retry'
        });
      }
      
      // Let state machine decide next step
      nextStep = this.stateMachine.transition({ 
        type: 'STAGE_RESULT', 
        result 
      });
      
      // Update retry history
      this.allRetryHistory = this.stateMachine.getAllRetryHistory();
      
      if (process.env.MLLD_DEBUG === 'true') {
        console.error('[PipelineExecutor] Next step:', {
          type: nextStep.type,
          nextStage: nextStep.type === 'EXECUTE_STAGE' ? nextStep.stage : undefined
        });
      }
      
      // Safety check for infinite loops
      if (iteration > 100) {
        throw new Error('Pipeline exceeded 100 iterations');
      }
    }
    
    // Handle final state
    switch (nextStep.type) {
      case 'COMPLETE':
<<<<<<< HEAD
        try { getStreamBus().publish({ type: 'PIPELINE_COMPLETE', output: nextStep.output }); } catch {}
=======
        if (options?.returnStructured) {
          return this.getFinalOutput();
        }
>>>>>>> a6fd16b0
        return nextStep.output;
      
      case 'ERROR':
        try { getStreamBus().publish({ type: 'STAGE_FAILURE', stage: nextStep.stage, error: nextStep.error }); } catch {}
        throw new MlldCommandExecutionError(
          `Pipeline failed at stage ${nextStep.stage + 1}: ${nextStep.error.message}`,
          undefined,
          {
            command: this.pipeline[nextStep.stage]?.rawIdentifier || 'unknown',
            exitCode: 1,
            duration: 0,
            workingDirectory: process.cwd()
          }
        );
      
      case 'ABORT':
        try { getStreamBus().publish({ type: 'PIPELINE_ABORT', reason: nextStep.reason }); } catch {}
        throw new MlldCommandExecutionError(
          `Pipeline aborted: ${nextStep.reason}`,
          undefined,
          {
            command: 'pipeline',
            exitCode: 1,
            duration: 0,
            workingDirectory: process.cwd()
          }
        );
      
      default:
        throw new Error('Pipeline ended in unexpected state');
    }
  }

  /**
   * Execute a single stage
   */
  /**
   * Execute a single pipeline stage with the constructed stage environment.
   * GOTCHA: Inline effects are run after successful stage execution and re-run on retries.
   */
  private async executeSingleStage(
    stageIndex: number,
    command: PipelineCommand,
    input: string,
    context: StageContext
  ): Promise<StageResult> {
    try {
      // Set up execution environment for a single command stage
      const stageEnv = await createStageEnvironment(
        command,
        input,
        context,
        this.env,
        this.format,
        this.stateMachine.getEvents(),
        this.hasSyntheticSource,
        this.allRetryHistory,
        {
          getStageOutput: (stage, fallback) => this.getStageOutput(stage, fallback)
        }
      );
      
      let output: any;
      while (true) {
        try {
          output = await this.executeCommand(command, input, stageEnv);
          this.rateLimiter.reset();
          break;
        } catch (err: any) {
          if (isRateLimitError(err)) {
            if (process.env.MLLD_DEBUG === 'true') {
              logger.warn('Rate limit detected, retrying with backoff');
            }
            const retry = await this.rateLimiter.wait();
            if (retry) continue;
          }
          throw err;
        }
      }
      
      // No need to transfer nodes - effects are emitted immediately to the shared handler
      
      // Check for retry signal
      if (this.isRetrySignal(output)) {
        if (process.env.MLLD_DEBUG === 'true') {
          console.error('[PipelineExecutor] Retry detected at stage', context.stage);
        }
        const from = this.parseRetryScope(output);
        // Publish retry request event immediately for progress sinks
        try {
          getStreamBus().publish({
            type: 'STAGE_RETRY_REQUEST',
            requestingStage: context.stage,
            targetStage: typeof from === 'number' ? from : Math.max(0, context.stage - 1),
            contextId: 'pending'
          });
        } catch {}
        const hint = this.parseRetryHint(output);
        return { type: 'retry', reason: hint || 'Stage requested retry', from, hint } as StageResult;
      }

      const normalized = this.normalizeOutput(output);
      this.structuredOutputs.set(stageIndex, normalized);
      this.finalOutput = normalized;
      this.lastStageIndex = stageIndex;

      const normalizedText = normalized.text ?? '';
      if (!normalizedText || normalizedText.trim() === '') {
        await this.runInlineEffects(command, normalized, stageEnv);
        return { type: 'success', output: normalizedText };
      }
      // Clear hint for inline effects: @ctx.hint is only visible inside the retried stage body
      // May be worth revisiting this based on user feedback
      try {
        const pctx = this.env.getPipelineContext?.();
        if (pctx) {
          this.env.setPipelineContext({
            stage: pctx.stage,
            totalStages: pctx.totalStages,
            currentCommand: pctx.currentCommand,
            input: pctx.input,
            previousOutputs: pctx.previousOutputs,
            format: pctx.format,
            attemptCount: (pctx as any).attemptCount,
            attemptHistory: (pctx as any).attemptHistory,
            hint: null,
            hintHistory: (pctx as any).hintHistory || []
          } as any);
        }
      } catch {}
      // Run inline effects attached to this functional stage (non-stage effects)
      await this.runInlineEffects(command, normalized, stageEnv);
<<<<<<< HEAD
      // Publish stage success with basic metrics
      try {
        const bytes = Buffer.byteLength(normalized || '', 'utf8');
        const words = (normalized || '').trim() ? (normalized || '').trim().split(/\s+/).length : 0;
        getStreamBus().publish({
          type: 'STAGE_SUCCESS',
          stage: context.stage,
          outputPreview: (normalized || '').slice(0, 80),
          bytes,
          words,
          attempt: context.contextAttempt
        });
      } catch {}
      return { type: 'success', output: normalized };
=======
      return { type: 'success', output: normalizedText };
>>>>>>> a6fd16b0

    } catch (error) {
      try { getStreamBus().publish({ type: 'STAGE_FAILURE', stage: context.stage, error: error as Error }); } catch {}
      return { type: 'error', error: error as Error };
    } finally {
      this.env.clearPipelineContext();
    }
  }

  /**
   * Execute a pipeline command
   */
  /**
   * Execute a pipeline command (function or synthetic __source__).
   * CONTEXT: __source__ uses the initial input the first time, and a source function on retries.
   */
  private async executeCommand(
    command: PipelineCommand,
    input: string,
    stageEnv: Environment
  ): Promise<string | { value: 'retry'; hint?: any; from?: number }> {
    // Special handling for synthetic __source__ stage
    if (command.rawIdentifier === '__source__') {
      const firstTime = !this.sourceExecutedOnce;
      this.sourceExecutedOnce = true;
      
      if (process.env.MLLD_DEBUG === 'true') {
        console.error('[PipelineExecutor] Executing __source__ stage:', {
          firstTime,
          hasSourceFunction: !!this.sourceFunction,
          isRetryable: this.isRetryable
        });
      }
      
      if (firstTime) {
        // First execution - return the already-computed initial input text
        return this.initialInputText;
      }
      
      // Retry execution - need to call source function
      if (!this.sourceFunction) {
        throw new Error('Cannot retry stage 0: input is not a function. Make the source a function to enable retries.');
      }
      
      // Re-execute the source function to get fresh input
      const fresh = await this.sourceFunction();
      if (process.env.MLLD_DEBUG === 'true') {
        console.error('[PipelineExecutor] Source function returned fresh input:', fresh);
      }
      const freshWrapper = isStructuredValue(fresh)
        ? wrapStructured(fresh)
        : wrapStructured(fresh, 'text', typeof fresh === 'string' ? fresh : safeJSONStringify(fresh));
      this.initialOutput = freshWrapper;
      this.finalOutput = freshWrapper;
      this.initialInputText = freshWrapper.text;
      return freshWrapper.text;
    }

    // Synthetic identity stage for pipelines that only have inline effects
    if (command.rawIdentifier === '__identity__') {
      return input;
    }
    
    // Resolve the command reference
    const commandVar = await this.resolveCommandReference(command, stageEnv);
    
    if (!commandVar) {
      throw new Error(`Pipeline command ${command.rawIdentifier} not found`);
    }

    // Get arguments and validate them
    let args = await this.processArguments(command.args || [], stageEnv);

    // Smart parameter binding for pipeline functions
    if (args.length === 0) {
      args = await this.bindParametersAutomatically(commandVar, input);
    }

    // Execute with metadata preservation
    const { AutoUnwrapManager } = await import('../auto-unwrap-manager');
    
    const result = await AutoUnwrapManager.executeWithPreservation(async () => {
      return await this.executeCommandVariable(commandVar, args, stageEnv, input);
    });

    return result;
  }

  /**
   * Process and validate command arguments
   */
  private async processArguments(args: any[], env: Environment): Promise<any[]> {
    const evaluatedArgs: any[] = [];

    for (const arg of args) {
      // Validate arguments - prevent explicit @input passing
      if (arg && typeof arg === 'object') {
        const isInputVariable = 
          (arg.type === 'variable' && arg.name === 'input') ||
          (arg.type === 'VariableReference' && arg.identifier === 'input');
        
        if (isInputVariable) {
          throw new Error(
            '@input is automatically available in pipelines - you don\'t need to pass it explicitly.'
          );
        }
      }

      // Evaluate the argument
      if (typeof arg === 'string' || typeof arg === 'number' || typeof arg === 'boolean' || arg === null) {
        // Preserve primitives as-is for proper parameter typing downstream
        evaluatedArgs.push(arg);
      } else if (arg && typeof arg === 'object') {
        const evaluatedArg = await this.evaluateArgumentNode(arg, env);
        evaluatedArgs.push(evaluatedArg);
      }
    }

    return evaluatedArgs;
  }

  /**
   * Evaluate a single argument node
   */
  private async evaluateArgumentNode(arg: any, env: Environment): Promise<any> {
    if (arg.type === 'VariableReference') {
      const variable = env.getVariable(arg.identifier);
      if (!variable) {
        throw new Error(`Variable not found: ${arg.identifier}`);
      }

      const { resolveVariable, ResolutionContext } = await import('../../utils/variable-resolution');
      // Resolve variable in pipeline-input context to preserve wrapper types where appropriate
      let value = await resolveVariable(variable, env, ResolutionContext.PipelineInput);

      // Apply field access if present
      if (arg.fields && arg.fields.length > 0) {
        const { accessFields } = await import('../../utils/field-access');
        const fieldResult = await accessFields(value, arg.fields, { preserveContext: false, sourceLocation: (arg as any)?.location, env });
        value = fieldResult;
      }

      // Return raw value so executables receive correctly typed params (objects/arrays/strings)
      return value;
    }

    // For other node types, interpolate
    const { interpolate } = await import('../../core/interpreter');
    const value = await interpolate([arg], env);
    // Try to preserve JSON-like structures
    try {
      return JSON.parse(value);
    } catch {
      return value;
    }
  }

  /**
   * Smart parameter binding for functions without explicit arguments
   */
  private async bindParametersAutomatically(commandVar: any, input: string): Promise<any[]> {
    let paramNames: string[] | undefined;
    
    if (commandVar && commandVar.type === 'executable' && commandVar.value) {
      paramNames = commandVar.value.paramNames;
    } else if (commandVar && commandVar.paramNames) {
      paramNames = commandVar.paramNames;
    }

    if (!paramNames || paramNames.length === 0) {
      return [];
    }

    // Auto-unwrap LoadContentResult objects
    const { AutoUnwrapManager } = await import('../auto-unwrap-manager');
    const unwrappedOutput = AutoUnwrapManager.unwrap(input);

    // Single parameter - pass input directly
    if (paramNames.length === 1) {
      return [{ type: 'Text', content: unwrappedOutput }];
    }

    // Multiple parameters - try smart JSON destructuring
    try {
      const parsed = JSON.parse(unwrappedOutput);
      if (typeof parsed === 'object' && !Array.isArray(parsed)) {
        return paramNames.map(name => ({
          type: 'Text',
          content: parsed[name] !== undefined 
            ? (typeof parsed[name] === 'string' ? parsed[name] : JSON.stringify(parsed[name]))
            : ''
        }));
      }
    } catch {
      // Not JSON, fall through
    }

    // Not an object or not JSON, pass as first parameter
    return [{ type: 'Text', content: unwrappedOutput }];
  }

  /**
   * Execute a command variable with arguments
   */
  private async executeCommandVariable(
    commandVar: any,
    args: any[],
    env: Environment,
    stdinInput?: string
  ): Promise<string | { value: 'retry'; hint?: any; from?: number }> {
    const { executeCommandVariable } = await import('./command-execution');
    return await executeCommandVariable(commandVar, args, env, stdinInput);
  }

  /**
   * Resolve a command reference to an executable variable
   */
  private async resolveCommandReference(
    command: PipelineCommand,
    env: Environment
  ): Promise<any> {
    const { resolveCommandReference } = await import('./command-execution');
    return await resolveCommandReference(command, env);
  }

  private isRetrySignal(output: any): boolean {
    let isRetry = false;
    if (isStructuredValue(output)) {
      const data = output.data as unknown;
      isRetry =
        output.text === 'retry' ||
        typeof data === 'string' && data === 'retry' ||
        (data && typeof data === 'object' && (data as any).value === 'retry');
    } else {
      isRetry =
        output === 'retry' ||
        (output && typeof output === 'object' && (output as any).value === 'retry');
    }
    
    if (process.env.MLLD_DEBUG === 'true') {
      console.error('[PipelineExecutor] Retry check:', {
        output,
        result: isRetry
      });
    }
    
    return isRetry;
  }

  private parseRetryScope(output: any): number | undefined {
    if (output && typeof output === 'object' && typeof output.from === 'number') {
      return output.from;
    }
    return undefined;
  }

  private parseRetryHint(output: any): any {
    if (output && typeof output === 'object' && 'hint' in output) {
      return (output as any).hint;
    }
    return undefined;
  }

  private async executeParallelStage(
    stageIndex: number,
    commands: PipelineCommand[],
    input: string,
    context: StageContext
  ): Promise<StageResult> {
    try {
      const results = await runWithConcurrency(
        commands,
        Math.min(this.parallelCap ?? getParallelLimit(), commands.length),
        async (cmd) => {
          const subEnv = await createStageEnvironment(
            cmd,
            input,
            context,
            this.env,
            this.format,
            this.stateMachine.getEvents(),
            this.hasSyntheticSource,
            this.allRetryHistory,
            {
              getStageOutput: (stage, fallback) => this.getStageOutput(stage, fallback)
            }
          );

          const raw = await this.executeCommand(cmd, input, subEnv);
          if (this.isRetrySignal(raw)) {
            return raw;
          }
          const normalized = this.normalizeOutput(raw);
          await this.runInlineEffects(cmd, normalized, subEnv);
          return normalized;
        },
        { ordered: true, paceMs: this.delayMs }
      );

      const retrySignal = results.find(res => this.isRetrySignal(res));
      if (retrySignal) {
        return { type: 'error', error: new Error('retry not supported in parallel stage') };
      }

      const structuredResults = results as StructuredValue[];
      const aggregatedData = structuredResults.map(result => extractStageValue(result));
      const aggregatedText = safeJSONStringify(aggregatedData);
      const aggregated = wrapStructured(aggregatedData, 'array', aggregatedText, {
        stages: structuredResults
      });
      this.structuredOutputs.set(stageIndex, aggregated);
      this.finalOutput = aggregated;
      this.lastStageIndex = stageIndex;
      return { type: 'success', output: aggregated.text };
    } catch (err) {
      return { type: 'error', error: err as Error };
    }
  }

  private normalizeOutput(output: any): StructuredValue {
    if (isStructuredValue(output)) {
      return output;
    }
    if (isPipelineInput(output)) {
      return output;
    }

    if (output === null || output === undefined) {
      return wrapStructured('', 'text', '');
    }

    if (typeof output === 'string') {
      return wrapStructured(output, 'text', output);
    }

    if (typeof output === 'number' || typeof output === 'boolean' || typeof output === 'bigint') {
      const text = String(output);
      return wrapStructured(output, 'text', text);
    }

    if (Array.isArray(output)) {
      const normalizedArray = output.map(item => extractStageValue(item));
      const text = safeJSONStringify(normalizedArray);
      return wrapStructured(normalizedArray, 'array', text);
    }

    if (typeof output === 'object') {
      const maybeText = typeof (output as any).content === 'string' ? (output as any).content : undefined;
      const text = maybeText ?? safeJSONStringify(output);
      return wrapStructured(output, 'object', text, {
        loadResult: maybeText ? output : undefined
      });
    }

    return wrapStructured(output, 'text', safeJSONStringify(output));
  }

  /**
   * Execute any inline builtin effects attached to the command/stage.
   * Effects do not count as stages and run after successful execution.
   */
  private async runInlineEffects(
    command: any,
    stageOutput: StructuredValue | string,
    stageEnv: Environment
  ): Promise<void> {
    if (!command?.effects || !Array.isArray(command.effects) || command.effects.length === 0) return;

    for (const effectCmd of command.effects) {
      try {
        if (!effectCmd?.rawIdentifier || !isBuiltinEffect(effectCmd.rawIdentifier)) continue;
        await runBuiltinEffect(effectCmd, asText(stageOutput), stageEnv);
      } catch (err) {
        // Fail-fast on effect errors
        if (err instanceof Error) {
          throw new MlldCommandExecutionError(
            `Inline effect @${effectCmd.rawIdentifier} failed: ${err.message}`,
            undefined,
            {
              command: effectCmd.rawIdentifier,
              exitCode: 1,
              duration: 0,
              workingDirectory: process.cwd()
            }
          );
        }
        throw err;
      }
    }
  }

  private getStageOutput(stageIndex: number, fallbackText: string = ''): StructuredValue {
    if (stageIndex < 0) {
      if (!this.initialOutput) {
        this.initialOutput = wrapStructured(fallbackText, 'text', fallbackText);
      }
      return this.initialOutput;
    }

    const cached = this.structuredOutputs.get(stageIndex);
    if (cached) {
      return cached;
    }

    const wrapper = createPipelineInput<unknown>(fallbackText, 'text');
    this.structuredOutputs.set(stageIndex, wrapper);
    return wrapper;
  }

  private getFinalOutput(): StructuredValue {
    if (this.finalOutput) {
      return this.finalOutput;
    }
    if (this.lastStageIndex >= 0) {
      return this.getStageOutput(this.lastStageIndex, this.initialOutput?.text ?? '');
    }
    if (this.initialOutput) {
      return this.initialOutput;
    }
    return wrapStructured('', 'text', '');
  }
}

function safeJSONStringify(value: unknown): string {
  try {
    return JSON.stringify(value);
  } catch {
    return String(value ?? '');
  }
}

function extractStageValue(value: any): any {
  if (isStructuredValue(value)) {
    return asData(value);
  }
  if (isPipelineInput(value)) {
    return value.data;
  }
  return value;
}<|MERGE_RESOLUTION|>--- conflicted
+++ resolved
@@ -92,17 +92,14 @@
       : wrapStructured(initialInput, 'text', typeof initialInput === 'string' ? initialInput : safeJSONStringify(initialInput));
 
     // Store initial input for synthetic source stage
-<<<<<<< HEAD
-    this.initialInput = initialInput;
-    // Publish pipeline start
-    try { getStreamBus().publish({ type: 'PIPELINE_START', input: initialInput }); } catch {}
-=======
     this.initialInputText = initialWrapper.text;
     this.structuredOutputs.clear();
     this.initialOutput = initialWrapper;
     this.finalOutput = this.initialOutput;
     this.lastStageIndex = -1;
->>>>>>> a6fd16b0
+
+    // Publish pipeline start
+    try { getStreamBus().publish({ type: 'PIPELINE_START', input: initialWrapper.text }); } catch {}
     
     if (process.env.MLLD_DEBUG === 'true') {
       console.error('[PipelineExecutor] Pipeline start:', {
@@ -184,13 +181,10 @@
     // Handle final state
     switch (nextStep.type) {
       case 'COMPLETE':
-<<<<<<< HEAD
         try { getStreamBus().publish({ type: 'PIPELINE_COMPLETE', output: nextStep.output }); } catch {}
-=======
         if (options?.returnStructured) {
           return this.getFinalOutput();
         }
->>>>>>> a6fd16b0
         return nextStep.output;
       
       case 'ERROR':
@@ -323,24 +317,20 @@
       } catch {}
       // Run inline effects attached to this functional stage (non-stage effects)
       await this.runInlineEffects(command, normalized, stageEnv);
-<<<<<<< HEAD
       // Publish stage success with basic metrics
       try {
-        const bytes = Buffer.byteLength(normalized || '', 'utf8');
-        const words = (normalized || '').trim() ? (normalized || '').trim().split(/\s+/).length : 0;
+        const bytes = Buffer.byteLength(normalizedText || '', 'utf8');
+        const words = (normalizedText || '').trim() ? (normalizedText || '').trim().split(/\s+/).length : 0;
         getStreamBus().publish({
           type: 'STAGE_SUCCESS',
           stage: context.stage,
-          outputPreview: (normalized || '').slice(0, 80),
+          outputPreview: (normalizedText || '').slice(0, 80),
           bytes,
           words,
           attempt: context.contextAttempt
         });
       } catch {}
-      return { type: 'success', output: normalized };
-=======
       return { type: 'success', output: normalizedText };
->>>>>>> a6fd16b0
 
     } catch (error) {
       try { getStreamBus().publish({ type: 'STAGE_FAILURE', stage: context.stage, error: error as Error }); } catch {}
