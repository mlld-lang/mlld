import type { Environment } from '../../env/Environment';
import type { PipelineCommand, VariableSource } from '@core/types';
import { MlldCommandExecutionError } from '@core/errors';
import { createPipelineInputVariable, createSimpleTextVariable, createArrayVariable, createObjectVariable, createStructuredValueVariable } from '@core/types/variable';
import { createPipelineInput } from '../../utils/pipeline-input';
import { asText, isStructuredValue, wrapStructured, type StructuredValue } from '../../utils/structured-value';
import { wrapExecResult } from '../../utils/structured-exec';
import { normalizeTransformerResult } from '../../utils/transformer-result';
import type { Variable } from '@core/types/variable/VariableTypes';
import { logger } from '@core/utils/logger';

export type RetrySignal = { value: 'retry'; hint?: any; from?: number };
type CommandExecutionPrimitive = string | number | boolean | null | undefined;
export type CommandExecutionResult =
  | CommandExecutionPrimitive
  | StructuredValue
  | Record<string, unknown>
  | unknown[]
  | RetrySignal;

const STRUCTURED_PIPELINE_LANGUAGES = new Set([
  'mlld-for',
  'mlld-foreach',
  'js',
  'javascript',
  'node',
  'nodejs',
  'python'
]);

function shouldAutoParsePipelineInput(language?: string | null): boolean {
  if (!language) return false;
  return STRUCTURED_PIPELINE_LANGUAGES.has(language.toLowerCase());
}

function parseStructuredJson(text: string): any | null {
  if (!text) return null;
  const trimmed = text.trim();
  if (!trimmed) return null;
  const firstChar = trimmed[0];
  if (firstChar !== '{' && firstChar !== '[') {
    return null;
  }
  try {
    const parsed = JSON.parse(trimmed);
    if (parsed && typeof parsed === 'object') {
      return parsed;
    }
  } catch {
    const sanitized = sanitizeJsonStringControlChars(trimmed);
    if (sanitized !== trimmed) {
      try {
        const reparsed = JSON.parse(sanitized);
        if (reparsed && typeof reparsed === 'object') {
          return reparsed;
        }
      } catch {
        return null;
      }
    }
  }
  return null;
}

function sanitizeJsonStringControlChars(input: string): string {
  let inString = false;
  let escaping = false;
  let changed = false;
  let result = '';

  for (let i = 0; i < input.length; i++) {
    const char = input[i];

    if (escaping) {
      result += char;
      escaping = false;
      continue;
    }

    if (char === '\\') {
      result += char;
      escaping = true;
      continue;
    }

    if (char === '"') {
      inString = !inString;
      result += char;
      continue;
    }

    if (inString) {
      const code = char.charCodeAt(0);
      if (code >= 0 && code < 0x20) {
        changed = true;
        switch (char) {
          case '\n':
            result += '\\n';
            continue;
          case '\r':
            result += '\\r';
            continue;
          case '\t':
            result += '\\t';
            continue;
          case '\f':
            result += '\\f';
            continue;
          case '\b':
            result += '\\b';
            continue;
          case '\v':
            result += '\\u000b';
            continue;
          default:
            result += `\\u${code.toString(16).padStart(4, '0')}`;
            continue;
        }
      }
    }

    result += char;
  }

  return changed ? result : input;
}

function unwrapStructuredDeep(value: any): any {
  if (isStructuredValue(value)) {
    return unwrapStructuredDeep(value.data);
  }

  if (Array.isArray(value)) {
    return value.map(item => unwrapStructuredDeep(item));
  }

  if (value && typeof value === 'object') {
    const result: Record<string, any> = {};
    for (const [key, val] of Object.entries(value)) {
      result[key] = unwrapStructuredDeep(val);
    }
    return result;
  }

  return value;
}

/**
 * Maintain text/data duality on parsed pipeline values.
 * WHY: Pipelines auto-parse JSON for native stages but downstream
 *      string-based transformers still expect the original text view.
 * CONTEXT: Hooks stay non-enumerable to avoid leaking helper props
 *          into user iteration or JSON serialization.
 */
function attachOriginalTextHooks(target: any, original: string): void {
  if (!target || (typeof target !== 'object' && typeof target !== 'function')) {
    return;
  }
  try {
    Object.defineProperty(target, 'text', {
      value: original,
      enumerable: false,
      configurable: true
    });
  } catch {}
  try {
    Object.defineProperty(target, 'raw', {
      value: original,
      enumerable: false,
      configurable: true
    });
  } catch {}
  try {
    Object.defineProperty(target, 'data', {
      get: () => target,
      enumerable: false,
      configurable: true
    });
  } catch {}
  try {
    Object.defineProperty(target, 'toString', {
      value: () => original,
      enumerable: false,
      configurable: true
    });
  } catch {}
  try {
    Object.defineProperty(target, 'valueOf', {
      value: () => original,
      enumerable: false,
      configurable: true
    });
  } catch {}
  try {
    Object.defineProperty(target, Symbol.toPrimitive, {
      value: (hint: string) => {
        if (hint === 'number') {
          const coerced = Number(original);
          return Number.isNaN(coerced) ? original : coerced;
        }
        return original;
      },
      enumerable: false,
      configurable: true
    });
  } catch {}
}

/**
 * Provide string fallbacks for structured pipeline data via Proxy.
 * WHY: Stage chaining mixes native mlld (object/array access) with
 *      transformers that call string helpers like `.trim()`.
 * CONTEXT: Delegates unknown properties to String.prototype so the
 *          proxy behaves like the original text when requested.
 */
function wrapPipelineStructuredValue<T extends object>(parsedValue: T, original: string): T {
  if (!parsedValue || typeof parsedValue !== 'object') {
    return parsedValue;
  }

  attachOriginalTextHooks(parsedValue, original);

  const stringPrototype = String.prototype as Record<PropertyKey, any>;

  const proxy = new Proxy(parsedValue as Record<PropertyKey, any>, {
    get(target, prop, receiver) {
      if (prop === 'text' || prop === 'raw' || prop === 'data') {
        return Reflect.get(target, prop, receiver);
      }
      if (prop === Symbol.toPrimitive) {
        const primitive = Reflect.get(target, prop, receiver);
        if (typeof primitive === 'function') {
          return primitive;
        }
        return (hint: string) => {
          if (hint === 'number') {
            const numeric = Number(original);
            return Number.isNaN(numeric) ? original : numeric;
          }
          return original;
        };
      }

      if (prop === 'toString' || prop === 'valueOf') {
        return Reflect.get(target, prop, receiver);
      }

      if (prop === 'length' && !Reflect.has(target, prop) && typeof original === 'string') {
        return original.length;
      }

      if (Reflect.has(target, prop)) {
        const value = Reflect.get(target, prop, receiver);
        if (typeof value === 'function') {
          return value.bind(target);
        }
        return value;
      }

      if (typeof original === 'string') {
        if (prop in stringPrototype) {
          const candidate = stringPrototype[prop];
          if (typeof candidate === 'function') {
            return candidate.bind(original);
          }
          return candidate;
        }
        if (prop === Symbol.iterator) {
          const iterator = stringPrototype[Symbol.iterator];
          if (typeof iterator === 'function') {
            return iterator.bind(original);
          }
        }
      }

      return undefined;
    },
    has(target, prop) {
      if (prop === 'text' || prop === 'raw' || prop === 'data') {
        return true;
      }
      if (typeof original === 'string' && (prop in stringPrototype)) {
        return true;
      }
      return Reflect.has(target, prop);
    },
    ownKeys(target) {
      const keys = new Set<PropertyKey>(Reflect.ownKeys(target));
      keys.add('text');
      keys.add('raw');
      keys.add('data');
      return Array.from(keys);
    },
    getOwnPropertyDescriptor(target, prop) {
      if (prop === 'text' || prop === 'raw') {
        return {
          configurable: true,
          enumerable: false,
          value: original
        };
      }
      if (prop === 'data') {
        return {
          configurable: true,
          enumerable: false,
          value: target
        };
      }
      return Reflect.getOwnPropertyDescriptor(target, prop);
    },
    set(target, prop, value, receiver) {
      return Reflect.set(target, prop, value, receiver);
    }
  });

  return proxy as T;
}

function wrapJsonLikeString(text: string): StructuredValue | null {
  if (typeof text !== 'string') {
    return null;
  }

  const trimmed = text.trim();
  if (!trimmed) {
    return null;
  }

  const firstChar = trimmed[0];
  if (firstChar !== '{' && firstChar !== '[') {
    return null;
  }

  try {
    const parsed = JSON.parse(trimmed);
    if (Array.isArray(parsed)) {
      return wrapStructured(parsed, 'array', text);
    }
    if (parsed !== null && typeof parsed === 'object') {
      return wrapStructured(parsed, 'object', text);
    }
  } catch (error) {
    if (process.env.MLLD_DEBUG === 'true') {
      try {
        const codes = Array.from(trimmed).map(ch => ch.charCodeAt(0));
        const details = error instanceof Error ? error.stack || error.message : String(error);
        console.error('[wrapJsonLikeString] Failed to parse JSON-like text:', JSON.stringify(text), codes, details);
      } catch {}
    }
    return null;
  }

  return null;
}

function createTypedPipelineVariable(
  paramName: string,
  parsedValue: any,
  originalText: string
): Variable {
  const pipelineSource: VariableSource = {
    directive: 'var',
    syntax: 'pipeline',
    hasInterpolation: false,
    isMultiLine: false
  };
  const metadata: Record<string, any> = {
    isPipelineParameter: true,
    pipelineOriginal: originalText,
    pipelineFormat: 'json'
  };

  if (Array.isArray(parsedValue)) {
    const bridged = wrapPipelineStructuredValue(parsedValue, originalText);
    metadata.pipelineType = 'array';
    metadata.customToString = () => originalText;
    return createArrayVariable(paramName, bridged, false, pipelineSource, metadata);
  }

  if (parsedValue && typeof parsedValue === 'object') {
    const bridged = wrapPipelineStructuredValue(parsedValue, originalText);
    metadata.pipelineType = 'object';
    metadata.customToString = () => originalText;
    return createObjectVariable(paramName, bridged as Record<string, any>, false, pipelineSource, metadata);
  }

  const textSource: VariableSource = {
    directive: 'var',
    syntax: 'quoted',
    hasInterpolation: false,
    isMultiLine: false
  };
  return createSimpleTextVariable(paramName, originalText, textSource, { isPipelineParameter: true });
}

function resolveExecutableLanguage(commandVar: any, execDef: any): string | undefined {
  if (execDef?.language) return String(execDef.language);
  if (commandVar?.metadata?.executableDef?.language) {
    return String(commandVar.metadata.executableDef.language);
  }
  if (commandVar?.value?.language) {
    return String(commandVar.value.language);
  }
  if (commandVar?.language) {
    return String(commandVar.language);
  }
  return undefined;
}

/**
 * Resolve a command reference to an executable variable
 */
/**
 * Resolve a pipeline command reference to an executable or value.
 * WHY: Commands may be object methods, executables, or values with field access.
 * CONTEXT: Used by pipeline execution to resolve identifiers from the stage env.
 */
export async function resolveCommandReference(
  command: PipelineCommand,
  env: Environment
): Promise<any> {
  // The command.identifier is already an array of nodes from the parser
  if (!command.identifier || command.identifier.length === 0) {
    return null;
  }
  
  // Use the first node (should be a VariableReference node)
  const varRefNode = command.identifier[0];
  
  // Check if this is a variable reference with field access
  if (varRefNode.type === 'VariableReference') {
    const varRef = varRefNode as any;
    const baseVar = env.getVariable(varRef.identifier);
    
    if (!baseVar) {
      return null;
    }
    
    const variantMap = baseVar.metadata?.transformerVariants as Record<string, any> | undefined;
    let value: any;
    let remainingFields = Array.isArray(varRef.fields) ? [...varRef.fields] : [];

    if (variantMap && remainingFields.length > 0) {
      const firstField = remainingFields[0];
      if (firstField.type === 'field' || firstField.type === 'stringIndex' || firstField.type === 'numericField') {
        const variantName = String(firstField.value);
        const variant = variantMap[variantName];
        if (!variant) {
          throw new Error(`Pipeline function '@${varRef.identifier}.${variantName}' is not defined`);
        }
        value = variant;
        remainingFields = remainingFields.slice(1);
      }
    }

    if (typeof value === 'undefined') {
      if (baseVar.type === 'executable') {
        return baseVar;
      }
      // Extract value for non-executable variables
      const { extractVariableValue } = await import('../../utils/variable-resolution');
      value = await extractVariableValue(baseVar, env);
    }
    
    if (remainingFields.length > 0) {
      for (const field of remainingFields) {
        if ((field.type === 'field' || field.type === 'stringIndex' || field.type === 'numericField') && typeof value === 'object' && value !== null) {
          value = (value as Record<string, unknown>)[String(field.value)];
        } else if (field.type === 'arrayIndex' && Array.isArray(value)) {
          value = value[Number(field.value)];
        } else {
          const fieldName = String(field.value);
          throw new Error(`Cannot access field '${fieldName}' on ${typeof value}`);
        }
      }
    }
    
    // Return the resolved value
    return value;
  }
  
  return null;
}

/**
 * Execute a command variable with arguments
 */
/**
 * Execute a resolved command variable with arguments in a stage environment.
 * WHY: Handle built-in transformers, code/command/template execs, and when-expressions.
 * CONTEXT: First parameter in pipeline gets @input (format-aware), other params bind explicitly.
 */
export async function executeCommandVariable(
  commandVar: any,
  args: any[],
  env: Environment,
  stdinInput?: string,
  structuredInput?: StructuredValue
): Promise<CommandExecutionResult> {
  const finalizeResult = (
    value: unknown,
    options?: { type?: string; text?: string }
  ): CommandExecutionResult => {
    return wrapExecResult(value, options);
  };

  // Built-in transformer handling
  if (commandVar && commandVar.metadata?.isBuiltinTransformer && commandVar.metadata?.transformerImplementation) {
    try {
      const result = await commandVar.metadata.transformerImplementation(stdinInput || '');
      const normalized = normalizeTransformerResult(commandVar?.name, result);
      return finalizeResult(normalized.value, normalized.options);
    } catch (error) {
      throw new MlldCommandExecutionError(
        `Transformer ${commandVar.name} failed: ${error.message}`,
        undefined,
        {
          command: commandVar.name,
          exitCode: 1,
          duration: 0,
          workingDirectory: process.cwd()
        }
      );
    }
  }
  
  // Handle both wrapped executable variables and direct definitions
  let execDef: any;
  
  if (commandVar && commandVar.type === 'executable' && commandVar.value) {
    // Check if we have the full ExecutableDefinition in metadata
    if (commandVar.metadata?.executableDef) {
      execDef = commandVar.metadata.executableDef;
      
      // Also copy paramNames from the variable if not in execDef
      if (!execDef.paramNames && commandVar.paramNames) {
        execDef.paramNames = commandVar.paramNames;
      }
    } else {
      // Fall back to the simplified value structure
      const simplifiedValue = commandVar.value;
      if (simplifiedValue.type === 'code') {
        execDef = {
          type: 'code',
          codeTemplate: simplifiedValue.template,
          language: simplifiedValue.language || 'javascript',
          paramNames: commandVar.paramNames || []
        };
      } else if (simplifiedValue.type === 'command') {
        execDef = {
          type: 'command',
          commandTemplate: simplifiedValue.template,
          paramNames: commandVar.paramNames || []
        };
      } else {
        execDef = simplifiedValue;
      }
    }
    
    // Debug logging
    if (process.env.MLLD_DEBUG === 'true') {
      logger.debug('Executable definition extracted:', {
        type: execDef?.type,
        hasParamNames: !!execDef?.paramNames,
        hasCommandTemplate: !!execDef?.commandTemplate,
        hasCodeTemplate: !!execDef?.codeTemplate,
        hasTemplateContent: !!execDef?.templateContent,
        hasTemplate: !!execDef?.template,
        language: execDef?.language,
        fromMetadata: !!commandVar.metadata?.executableDef
      });
    }
  } else if (commandVar && (commandVar.type === 'command' || commandVar.type === 'code' || commandVar.type === 'template') && (commandVar.commandTemplate || commandVar.codeTemplate || commandVar.templateContent)) {
    // This is a direct executable definition
    execDef = commandVar;
  } else {
    // Enhanced error message with more detail
    const varInfo = {
      type: commandVar?.type,
      hasValue: !!commandVar?.value,
      valueType: commandVar?.value?.type,
      valueKeys: commandVar?.value ? Object.keys(commandVar.value) : [],
      hasCommandTemplate: !!(commandVar?.commandTemplate),
      hasCodeTemplate: !!(commandVar?.codeTemplate),
      hasTemplateContent: !!(commandVar?.templateContent),
      hasTemplate: !!(commandVar?.template),
      keys: commandVar ? Object.keys(commandVar) : [],
      valueStructure: commandVar?.value ? {
        type: commandVar.value.type,
        hasTemplate: !!(commandVar.value.template),
        hasCodeTemplate: !!(commandVar.value.codeTemplate),
        hasCommandTemplate: !!(commandVar.value.commandTemplate),
        language: commandVar.value.language,
        paramNames: commandVar.value.paramNames
      } : null
    };
    throw new Error(`Cannot execute non-executable variable in pipeline: ${JSON.stringify(varInfo, null, 2)}`);
  }
  
  // Create environment with parameter bindings
  const execEnv = env.createChild();
  
  // Get the format from the pipeline context
  const pipelineCtx = env.getPipelineContext();
  const format = pipelineCtx?.format;
  const stageLanguage = resolveExecutableLanguage(commandVar, execDef);
  
  // Parameter binding for executable functions
  if (execDef.paramNames) {
    for (let i = 0; i < execDef.paramNames.length; i++) {
      const paramName = execDef.paramNames[i];
      // In pipelines, explicit args bind starting from the SECOND parameter
      // First parameter always gets @input (stdinInput) implicitly
      const argIndex = pipelineCtx !== undefined && stdinInput !== undefined ? i - 1 : i;
      const argValue = argIndex >= 0 && argIndex < args.length ? args[argIndex] : null;
      
      // First parameter in pipeline context ALWAYS gets @input
      const isPipelineParam = i === 0 && pipelineCtx !== undefined && stdinInput !== undefined;
      
      if (isPipelineParam) {
        const { AutoUnwrapManager } = await import('../auto-unwrap-manager');
        const textValue = structuredInput ? structuredInput.text : (stdinInput ?? '');
        const unwrapSource = structuredInput ?? textValue;
        const unwrappedStdin = AutoUnwrapManager.unwrap(unwrapSource);

        const hasNativeStructuredInput =
          structuredInput && structuredInput.type && structuredInput.type !== 'text';

        if (hasNativeStructuredInput) {
          const typedVar = createTypedPipelineVariable(paramName, structuredInput.data, textValue);
          execEnv.setParameterVariable(paramName, typedVar);
          continue;
        }

        if (!format) {
          const shouldParse = shouldAutoParsePipelineInput(stageLanguage);
          if (shouldParse) {
            const candidate = typeof unwrappedStdin === 'string' ? unwrappedStdin : textValue;
            const parsed = parseStructuredJson(candidate);
            if (parsed !== null) {
              const typedVar = createTypedPipelineVariable(paramName, parsed, candidate);
              execEnv.setParameterVariable(paramName, typedVar);
              continue;
            }
          }
          const resolvedText = typeof unwrappedStdin === 'string' ? unwrappedStdin : textValue;
          const textSource: VariableSource = {
            directive: 'var',
            syntax: 'quoted',
            hasInterpolation: false,
            isMultiLine: false
          };

          const textVar = createSimpleTextVariable(
            paramName,
            resolvedText,
            textSource,
            { isPipelineParameter: true }
          );

          execEnv.setParameterVariable(paramName, textVar);
          continue;
        } else {
          const resolvedText = typeof unwrappedStdin === 'string' ? unwrappedStdin : textValue;
          const wrappedInput = createPipelineInput(resolvedText, format);

          const pipelineSource: VariableSource = {
            directive: 'var',
            syntax: 'template',
            hasInterpolation: false,
            isMultiLine: false
          };

          const pipelineVar = createPipelineInputVariable(
            paramName,
            wrappedInput,
            format as 'json' | 'csv' | 'xml' | 'text',
            resolvedText,
            pipelineSource,
            pipelineCtx?.stage
          );

          execEnv.setParameterVariable(paramName, pipelineVar);
          continue;
        }
      } else {
        // Regular parameter handling
        if (isStructuredValue(argValue)) {
          const structuredVar = createStructuredValueVariable(
            paramName,
            argValue,
            {
              directive: 'var',
              syntax: 'reference',
              hasInterpolation: false,
              isMultiLine: false
            },
            {
              isParameter: true
            }
          );
          execEnv.setParameterVariable(paramName, structuredVar);
          continue;
        }

        let paramValue: any;
        
        if (argValue === null) {
          paramValue = '';
        } else if (typeof argValue === 'string' || typeof argValue === 'number' || typeof argValue === 'boolean') {
          paramValue = argValue;
        } else if (argValue && typeof argValue === 'object') {
          if (!Array.isArray(argValue) && argValue.type === 'Text' && argValue.content !== undefined) {
            paramValue = argValue.content;
          } else if (!Array.isArray(argValue) && argValue.content !== undefined) {
            paramValue = argValue.content;
          } else {
            paramValue = argValue;
          }
        } else {
          paramValue = String(argValue);
        }
        
        if (isStructuredValue(paramValue)) {
          const structuredVar = createStructuredValueVariable(
            paramName,
            paramValue,
            {
              directive: 'var',
              syntax: 'reference',
              hasInterpolation: false,
              isMultiLine: false
            },
            { isParameter: true }
          );
          execEnv.setParameterVariable(paramName, structuredVar);
        } else if (Array.isArray(paramValue)) {
          const paramVar = createArrayVariable(
            paramName,
            paramValue,
            true,
            {
              directive: 'var',
              syntax: 'array',
              hasInterpolation: false,
              isMultiLine: false
            },
            { isParameter: true }
          );
          execEnv.setParameterVariable(paramName, paramVar);
        } else if (paramValue !== null && typeof paramValue === 'object') {
          const paramVar = createObjectVariable(
            paramName,
            paramValue,
            true,
            {
              directive: 'var',
              syntax: 'object',
              hasInterpolation: false,
              isMultiLine: false
            },
            { 
              isParameter: true,
              isPipelineContext: paramValue.stage !== undefined
            }
          );
          
          execEnv.setParameterVariable(paramName, paramVar);
        } else {
          const paramSource: VariableSource = {
            directive: 'var',
            syntax: 'quoted',
            hasInterpolation: false,
            isMultiLine: false
          };
          
          const paramVar = createSimpleTextVariable(
            paramName,
            String(paramValue),
            paramSource,
            { isParameter: true }
          );
          
          execEnv.setParameterVariable(paramName, paramVar);
        }
      }
    }
  }
  
  // Execute based on type
  if (execDef.type === 'command' && execDef.commandTemplate) {
    // Interpolate command template with parameters
    const { interpolate } = await import('../../core/interpreter');
    const { InterpolationContext } = await import('../../core/interpolation-context');
    
    const command = await interpolate(execDef.commandTemplate, execEnv, InterpolationContext.ShellCommand);

    // Always pass pipeline input as stdin when available
    let commandOutput: unknown = await env.executeCommand(command, { input: stdinInput } as any);

    const withClause = execDef.withClause;
    if (withClause) {
      if (withClause.needs) {
        const { checkDependencies, DefaultDependencyChecker } = await import('../dependencies');
        const checker = new DefaultDependencyChecker();
        await checkDependencies(withClause.needs, checker, commandVar.metadata?.definedAt);
      }

      if (withClause.pipeline && withClause.pipeline.length > 0) {
        const { processPipeline } = await import('./unified-processor');
        const processed = await processPipeline({
          value: commandOutput,
          env,
          pipeline: withClause.pipeline,
          format: withClause.format as string | undefined,
          isRetryable: false,
          identifier: commandVar?.name,
          location: commandVar.metadata?.definedAt
        });
        if (processed === 'retry') {
          return 'retry';
        }
        if (processed && typeof processed === 'object' && (processed as any).value === 'retry') {
          return processed as RetrySignal;
        }
        commandOutput = processed;
      }
    }

    return finalizeResult(commandOutput);
  } else if (execDef.type === 'code' && execDef.codeTemplate) {
    // Special handling for mlld-when expressions
    if (execDef.language === 'mlld-when') {
      // The codeTemplate contains the WhenExpression node
      const whenExprNode = execDef.codeTemplate[0];
      if (!whenExprNode || whenExprNode.type !== 'WhenExpression') {
        throw new Error('mlld-when executable missing WhenExpression node');
      }
      
      // Evaluate the when expression with the parameter environment
      const { evaluateWhenExpression } = await import('../when-expression');
      const whenResult = await evaluateWhenExpression(whenExprNode, execEnv);
      
      // Check if this is a retry signal
      let resultValue = whenResult.value;
      if (resultValue && typeof resultValue === 'object' && resultValue.value === 'retry') {
        // This is a retry signal - return it as-is for the pipeline to handle
        return resultValue;
      }
      if (resultValue === 'retry') {
        return 'retry';
      }
      
      // If when-expression produced a side-effect show inside a pipeline,
      // propagate the input forward (so the stage doesn't terminate) while
      // still letting the effect line be emitted by the action itself.
      const inPipeline = !!env.getPipelineContext();
      const showEffect =
        resultValue &&
        typeof resultValue === 'object' &&
        (resultValue as any).__whenEffect === 'show';
      const structuredShowEffect =
        isStructuredValue(resultValue) &&
        resultValue.data &&
        typeof resultValue.data === 'object' &&
        (resultValue.data as any).__whenEffect === 'show';

      if (inPipeline && (showEffect || structuredShowEffect)) {
        // If this is the last stage, suppress echo to avoid showing seed text.
        // If there are more stages, propagate input forward to keep pipeline alive.
        const pctx = env.getPipelineContext?.();
        const isLastStage = pctx && typeof pctx.stage === 'number' && typeof pctx.totalStages === 'number'
          ? pctx.stage >= pctx.totalStages
          : false;
        return finalizeResult(isLastStage ? '' : (stdinInput || ''));
      }

      // Check if the result needs interpolation (wrapped template)
      if (resultValue && typeof resultValue === 'object' && 'wrapperType' in resultValue && Array.isArray(resultValue.content)) {
        // This is a wrapped template that needs interpolation
        const { interpolate } = await import('../../core/interpreter');
        try {
          resultValue = await interpolate(resultValue.content, execEnv);
        } catch (e) {
          resultValue = String(resultValue);
        }
      }
      // Unwrap tagged show effects for non-pipeline contexts
      if (showEffect) {
        resultValue = (resultValue as any).text ?? '';
      } else if (structuredShowEffect) {
        const data = (resultValue as any).data;
        resultValue = (data as any)?.text ?? asText(resultValue);
      }
      
      // Return the result in the configured format
      return finalizeResult(resultValue ?? '');
    } else if (execDef.language === 'mlld-foreach') {
      const foreachNode = execDef.codeTemplate[0];
      const { evaluateForeachCommand } = await import('../foreach');
      const results = await evaluateForeachCommand(foreachNode, execEnv);
      const normalized = results.map(item => {
        if (isStructuredValue(item)) {
          return item.data ?? item.text;
        }
        if (typeof item === 'string' || item instanceof String) {
          const strValue = item instanceof String ? item.valueOf() : item;
          try {
            return JSON.parse(strValue as string);
          } catch {
            return strValue;
          }
        }
        return item;
      });
      const text = (() => {
        try {
          return JSON.stringify(normalized);
        } catch {
          return String(normalized);
        }
      })();
      return finalizeResult(normalized, { type: 'array', text });
    } else if (execDef.language === 'mlld-for') {
      const forNode = execDef.codeTemplate[0];
      const { evaluateForExpression } = await import('../for');
      const arrayVar = await evaluateForExpression(forNode, execEnv);
      const { extractVariableValue } = await import('../../utils/variable-resolution');
      const value = await extractVariableValue(arrayVar, execEnv);
      const text = (() => {
        try {
          return JSON.stringify(value);
        } catch {
          return String(value);
        }
      })();
      return finalizeResult(value, { type: 'array', text });
    }
    
    // Regular JavaScript/code execution
    const { interpolate } = await import('../../core/interpreter');
    const { InterpolationContext } = await import('../../core/interpolation-context');
    
    const code = await interpolate(execDef.codeTemplate, execEnv, InterpolationContext.Default);
    
    // Build parameters object from bound variables
    const params: Record<string, any> = {};
    if (execDef.paramNames) {
      for (const paramName of execDef.paramNames) {
        const paramVar = execEnv.getVariable(paramName);
        if (paramVar) {
          // Check if this is a pipeline input variable
          if (paramVar.type === 'pipeline-input') {
            // PipelineInputVariable stores the PipelineInput object in value
            params[paramName] = paramVar.value;
          } else if (paramVar.metadata?.isPipelineInput && paramVar.metadata?.pipelineInput) {
            // Legacy: Use the wrapped pipeline input from metadata
            params[paramName] = paramVar.metadata.pipelineInput;
          } else {
            // Regular variable - use the value directly
            params[paramName] = paramVar.value;
          }
        }
      }
    }
    
<<<<<<< HEAD
    const executionRaw = await env.executeCode(code, execDef.language || 'javascript', params);
    
    // If the function returns a StructuredValue-like object, preserve it directly
    if (executionRaw && typeof executionRaw === 'object' && 'text' in executionRaw && 'type' in executionRaw) {
=======
    const result = await env.executeCode(code, execDef.language || 'javascript', params);

    if (result && typeof result === 'object' && 'text' in result && 'type' in result) {
>>>>>>> 3d639bcb
      const text =
        typeof (executionRaw as any).text === 'string'
          ? (executionRaw as any).text
          : String((executionRaw as any).text ?? '');
      const type =
        typeof (executionRaw as any).type === 'string' ? (executionRaw as any).type : undefined;
      return finalizeResult(executionRaw, { type, text });
    }

    let processedResult: any = executionRaw;
    if (typeof processedResult === 'string') {
      const trimmed = processedResult.trim();
      if (trimmed.length > 0) {
        const firstChar = trimmed[0];
        if (firstChar === '{' || firstChar === '[' || firstChar === '"' || firstChar === '-' || firstChar === 't' || firstChar === 'f' || firstChar === 'n' || /\d/.test(firstChar)) {
          try {
            processedResult = JSON.parse(trimmed);
          } catch {
            processedResult = processedResult;
          }
        }
      }
    }
<<<<<<< HEAD
    
    return finalizeResult(processedResult);
=======

    if (
      typeof result === 'string' &&
      pipelineCtx !== undefined &&
      !format &&
      shouldAutoParsePipelineInput(stageLanguage)
    ) {
      const wrapped = wrapJsonLikeString(result);
      if (wrapped) {
        return finalizeResult(wrapped);
      }
    }

    return finalizeResult(result);
>>>>>>> 3d639bcb
  } else if (execDef.type === 'template' && execDef.template) {
    // Interpolate template
    const { interpolate } = await import('../../core/interpreter');
    const { InterpolationContext } = await import('../../core/interpolation-context');
    
    const result = await interpolate(execDef.template, execEnv, InterpolationContext.Default);
    return result;
  } else if (execDef.type === 'commandRef') {
    /**
     * Handle command references
     * WHY: The reference might be an executable or a parameter/value in the execution scope.
     * CONTEXT: Prefer the execution parameter scope so pipeline parameters (e.g., input) are visible.
     */
    const refRaw = execDef.commandRef || '';
    // Use the provided identifier as-is; evaluateExe should have normalized it from AST
    const refName = String(refRaw);

    // Prefer resolving in the execution parameter scope first (execEnv)
    const fromParamScope = (execEnv as Environment).getVariable(refName);

    if (fromParamScope) {
      // If this is an executable, recursively execute it in the same param scope
      if ((fromParamScope as any).type === 'executable') {
        return await executeCommandVariable(fromParamScope as any, execDef.commandArgs ?? [], execEnv, stdinInput, structuredInput);
      }
      // Non-executable reference in exec scope: this is most likely a mistake now that
      // identity bodies compile to template executables.
      const t = (fromParamScope as any).type;
      throw new Error(`Referenced symbol '${refName}' is not executable (type: ${t}). Use a template executable (e.g., \`@${refName}\`) or refactor the definition.`);
    }

    // Fallback to stage environment lookup for global executables/variables
    const refVar = env.getVariable(refName);
    if (!refVar) {
      throw new Error(`Referenced executable not found: ${execDef.commandRef}`);
    }

    if ( (refVar as any).type === 'executable') {
      return await executeCommandVariable(refVar as any, execDef.commandArgs ?? [], env, stdinInput, structuredInput);
    }
    // Non-executable reference in stage env: surface clear guidance
    const t = (refVar as any).type;
    throw new Error(`Referenced symbol '${refName}' is not executable (type: ${t}). Use a template executable or a function.`);
  }
  
  throw new Error(`Unsupported executable type in pipeline: ${execDef.type}`);
}<|MERGE_RESOLUTION|>--- conflicted
+++ resolved
@@ -963,45 +963,21 @@
         }
       }
     }
-    
-<<<<<<< HEAD
-    const executionRaw = await env.executeCode(code, execDef.language || 'javascript', params);
-    
+
+    const result = await env.executeCode(code, execDef.language || 'javascript', params);
+
     // If the function returns a StructuredValue-like object, preserve it directly
-    if (executionRaw && typeof executionRaw === 'object' && 'text' in executionRaw && 'type' in executionRaw) {
-=======
-    const result = await env.executeCode(code, execDef.language || 'javascript', params);
-
     if (result && typeof result === 'object' && 'text' in result && 'type' in result) {
->>>>>>> 3d639bcb
       const text =
-        typeof (executionRaw as any).text === 'string'
-          ? (executionRaw as any).text
-          : String((executionRaw as any).text ?? '');
+        typeof (result as any).text === 'string'
+          ? (result as any).text
+          : String((result as any).text ?? '');
       const type =
-        typeof (executionRaw as any).type === 'string' ? (executionRaw as any).type : undefined;
-      return finalizeResult(executionRaw, { type, text });
-    }
-
-    let processedResult: any = executionRaw;
-    if (typeof processedResult === 'string') {
-      const trimmed = processedResult.trim();
-      if (trimmed.length > 0) {
-        const firstChar = trimmed[0];
-        if (firstChar === '{' || firstChar === '[' || firstChar === '"' || firstChar === '-' || firstChar === 't' || firstChar === 'f' || firstChar === 'n' || /\d/.test(firstChar)) {
-          try {
-            processedResult = JSON.parse(trimmed);
-          } catch {
-            processedResult = processedResult;
-          }
-        }
-      }
-    }
-<<<<<<< HEAD
-    
-    return finalizeResult(processedResult);
-=======
-
+        typeof (result as any).type === 'string' ? (result as any).type : undefined;
+      return finalizeResult(result, { type, text });
+    }
+
+    // Auto-parse JSON-like strings in pipeline context
     if (
       typeof result === 'string' &&
       pipelineCtx !== undefined &&
@@ -1015,7 +991,6 @@
     }
 
     return finalizeResult(result);
->>>>>>> 3d639bcb
   } else if (execDef.type === 'template' && execDef.template) {
     // Interpolate template
     const { interpolate } = await import('../../core/interpreter');
