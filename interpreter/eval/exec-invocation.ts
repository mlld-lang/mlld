--- conflicted
+++ resolved
@@ -871,20 +871,12 @@
     // passing oversized, unused values into the environment (E2BIG risk).
     const envVars: Record<string, string> = {};
     const escapeRegex = (s: string) => s.replace(/[.*+?^${}()|[\]\\]/g, '\\$&');
-<<<<<<< HEAD
-=======
     // Cache compiled regex per parameter for performance on large templates
     const paramRegexCache: Record<string, { simple: RegExp; braced: RegExp }> = {};
->>>>>>> 0cdbfe9c
     const referencesParam = (cmd: string, name: string) => {
       // Prefer original template reference detection so interpolation doesn't hide usage
       if (referencedInTemplate.has(name)) return true;
       // Also check for $name (not followed by word char) or ${name}, avoiding escaped dollars (\$)
-<<<<<<< HEAD
-      const n = escapeRegex(name);
-      const simple = new RegExp(`(^|[^\\\\])\\$${n}(?![A-Za-z0-9_])`);
-      const braced = new RegExp(`\\$\\{${n}\\}`);
-=======
       if (!paramRegexCache[name]) {
         const n = escapeRegex(name);
         paramRegexCache[name] = {
@@ -893,7 +885,6 @@
         };
       }
       const { simple, braced } = paramRegexCache[name];
->>>>>>> 0cdbfe9c
       return simple.test(cmd) || braced.test(cmd);
     };
     for (let i = 0; i < params.length; i++) {
@@ -1479,11 +1470,6 @@
       // Prepend synthetic source stage and attach builtin effects consistently
       let normalizedPipeline = [SOURCE_STAGE, ...node.withClause.pipeline];
       try {
-<<<<<<< HEAD
-        const { attachBuiltinEffects } = await import('./pipeline/effects-attachment');
-        const { functionalPipeline } = attachBuiltinEffects(normalizedPipeline);
-        normalizedPipeline = functionalPipeline as any;
-=======
         const { isBuiltinEffect } = await import('./pipeline/builtin-effects');
         const functional: any[] = [];
         const pending: any[] = [];
@@ -1534,7 +1520,6 @@
           });
         }
         normalizedPipeline = functional;
->>>>>>> 0cdbfe9c
       } catch {
         // If helper import fails, proceed without effect attachment
       }
