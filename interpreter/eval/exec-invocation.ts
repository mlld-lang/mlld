--- conflicted
+++ resolved
@@ -1463,62 +1463,9 @@
       // Prepend synthetic source stage and attach builtin effects consistently
       let normalizedPipeline = [SOURCE_STAGE, ...node.withClause.pipeline];
       try {
-<<<<<<< HEAD
         const { attachBuiltinEffects } = await import('./pipeline/effects-attachment');
         const { functionalPipeline } = attachBuiltinEffects(normalizedPipeline);
         normalizedPipeline = functionalPipeline as any;
-=======
-        const { isBuiltinEffect } = await import('./pipeline/builtin-effects');
-        const functional: any[] = [];
-        const pending: any[] = [];
-        for (const s of normalizedPipeline) {
-          // Preserve parallel groups (arrays) as-is
-          if (Array.isArray(s)) {
-            // If we had pending effects before a group, attach them to a synthetic identity before the group
-            if (pending.length > 0) {
-              functional.push({
-                rawIdentifier: '__identity__',
-                identifier: [],
-                args: [],
-                fields: [],
-                rawArgs: [],
-                effects: [...pending]
-              });
-              pending.length = 0;
-            }
-            functional.push(s);
-            continue;
-          }
-          const name = s.rawIdentifier;
-          if (isBuiltinEffect(name)) {
-            if (functional.length > 0) {
-              const prev = functional[functional.length - 1];
-              if (!prev.effects) prev.effects = [];
-              prev.effects.push(s);
-            } else {
-              pending.push(s);
-            }
-          } else {
-            const stage = { ...s };
-            if (pending.length > 0) {
-              stage.effects = [...(stage.effects || []), ...pending];
-              pending.length = 0;
-            }
-            functional.push(stage);
-          }
-        }
-        if (functional.length === 0 && pending.length > 0) {
-          functional.push({
-            rawIdentifier: '__identity__',
-            identifier: [],
-            args: [],
-            fields: [],
-            rawArgs: [],
-            effects: [...pending]
-          });
-        }
-        normalizedPipeline = functional;
->>>>>>> d16525b1
       } catch {
         // If helper import fails, proceed without effect attachment
       }
