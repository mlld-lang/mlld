--- conflicted
+++ resolved
@@ -117,28 +117,10 @@
       throw new Error('Show variable directive missing variable reference');
     }
 
-<<<<<<< HEAD
-    // Process any attached pipeline for this invocation via unified processor
-    try {
-      const { processPipeline } = await import('./pipeline/unified-processor');
-      const processed = await processPipeline({
-        value: content,
-        env,
-        node: invocation,
-        directive,
-        identifier: 'show',
-        location: directive.location
-      });
-      content = typeof processed === 'string' ? processed : JSONFormatter.stringify(processed);
-    } catch {
-      // Ignore pipeline processing errors here; content already computed
-    }
-=======
     // NOTE: Do not pre-process pipelines here. For show-invocation, we rely on
     // evaluateExecInvocation(invocation, env) to execute any attached withClause
     // (including parallel groups) correctly. Pre-processing here can interfere
     // with retry/source wiring and produce partial outputs.
->>>>>>> d16525b1
 
     // Get variable from environment or handle template literals
     let variable: any;
