--- conflicted
+++ resolved
@@ -77,13 +77,8 @@
     const result = await evaluateExecInvocation(invocation, env);
     expect(isStructuredValue(result.value)).toBe(true);
     expect(result.value.type).toBe('object');
-<<<<<<< HEAD
-    expect((result.value as any).data).toEqual({ count: 3 });
-    expect(JSON.parse(asText(result.value))).toEqual({ count: 3 });
-=======
     expect(result.value.data).toEqual({ count: 3 });
     expect(asText(result.value)).toBe('{"count":3}');
->>>>>>> 3d639bcb
     expect(result.stdout).toBe(asText(result.value));
   });
 });