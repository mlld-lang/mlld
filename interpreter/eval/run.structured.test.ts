import { describe, it, beforeEach, afterEach, expect } from 'vitest';
import { Environment } from '../env/Environment';
import { MemoryFileSystem } from '@tests/utils/MemoryFileSystem';
import { PathService } from '@services/fs/PathService';
import { parse } from '@grammar/parser';
import { evaluate } from '../core/interpreter';
import { evaluateRun } from './run';
import { asText, isStructuredValue } from '../utils/structured-value';

function getDirectiveNodes(ast: any, name: string) {
  const nodes = Array.isArray(ast) ? ast : Array.isArray(ast?.body) ? ast.body : [];
  return nodes.filter((node: any) => {
    if (node.type !== 'Directive') return false;
    if (node.kind === name) return true;
    if (node.name === name) return true;
    return node.meta?.directiveType === name;
  });
}

describe('evaluateRun (structured)', () => {
  let env: Environment;

  beforeEach(() => {
    const fs = new MemoryFileSystem();
    const pathService = new PathService();
    env = new Environment(fs, pathService, '/');
  });

  it('wraps run output when structured flag is enabled', async () => {
    const source = `
/exe @emit() = js { return '{"count":2}' }
/run @emit()
`;
    const { ast } = await parse(source);
    const execDirectives = getDirectiveNodes(ast, 'exe');
    const [runDirective] = getDirectiveNodes(ast, 'run');

    for (const directive of execDirectives) {
      await evaluate(directive, env);
    }

    expect(runDirective).toBeDefined();
    const runNode: any = {
      ...runDirective,
      location: runDirective.location || { line: 1, column: 1 },
      meta: runDirective.meta || {}
    };

    const result = await evaluateRun(runNode, env);
    expect(isStructuredValue(result.value)).toBe(true);
    expect((result.value as any).type).toBe('text');
    expect(asText(result.value)).toBe('{"count":2}');
  });

  it('returns structured pipeline output when flag is enabled', async () => {
    const source = `
/exe @emit() = js { return '{"count":2}' }
/exe @parseJson(val) = js { return JSON.parse(val) }
/run @emit() with { pipeline: [@parseJson] }
`;
    const { ast } = await parse(source);
    const execDirectives = getDirectiveNodes(ast, 'exe');
    const [runDirective] = getDirectiveNodes(ast, 'run');

    for (const directive of execDirectives) {
      await evaluate(directive, env);
    }

    expect(runDirective).toBeDefined();
    const runNode: any = {
      ...runDirective,
      location: runDirective.location || { line: 1, column: 1 },
      meta: runDirective.meta || {}
    };

    const result = await evaluateRun(runNode, env);
    expect(isStructuredValue(result.value)).toBe(true);
    expect((result.value as any).type).toBe('object');
    expect((result.value as any).data).toEqual({ count: 2 });
<<<<<<< HEAD
    expect(() => JSON.parse(asText(result.value))).not.toThrow();
=======
    expect(asText(result.value)).toBe('{"count":2}');
>>>>>>> 3d639bcb
  });
});<|MERGE_RESOLUTION|>--- conflicted
+++ resolved
@@ -77,10 +77,6 @@
     expect(isStructuredValue(result.value)).toBe(true);
     expect((result.value as any).type).toBe('object');
     expect((result.value as any).data).toEqual({ count: 2 });
-<<<<<<< HEAD
-    expect(() => JSON.parse(asText(result.value))).not.toThrow();
-=======
     expect(asText(result.value)).toBe('{"count":2}');
->>>>>>> 3d639bcb
   });
 });