import * as path from 'path';
import * as fs from 'fs/promises';
import { watch } from 'fs/promises';
import { existsSync } from 'fs';
import { createInterface } from 'readline';
import { initCommand } from './commands/init';
import { registryCommand } from './commands/registry';
import { createInstallCommand } from './commands/install';
import { createLsCommand } from './commands/ls';
import { createInfoCommand } from './commands/info';
import { createAuthCommand } from './commands/auth';
import { createPublishCommand } from './commands/publish';
import chalk from 'chalk';
import { version } from '@core/version';
import { MlldError, ErrorSeverity } from '@core/errors/MlldError';
import { NodeFileSystem } from '@services/fs/NodeFileSystem';
import { PathService } from '@services/fs/PathService';
import { OutputPathService } from '@services/fs/OutputPathService';
import { interpret } from '@interpreter/index';
import type { IFileSystemService } from '@services/fs/IFileSystemService';
import type { IPathService } from '@services/fs/IPathService';
import { logger, cliLogger } from '@core/utils/logger';
import { ConfigLoader } from '@core/config/loader';
import type { ResolvedURLConfig, ResolvedOutputConfig } from '@core/config/types';
import { ErrorFormatSelector } from '@core/utils/errorFormatSelector';

// CLI Options interface
export interface CLIOptions {
  input: string;
  output?: string;
  format?: 'markdown' | 'md' | 'xml';
  stdout?: boolean;
  verbose?: boolean;
  debug?: boolean;
  strict?: boolean;
  homePath?: string;
  watch?: boolean;
  version?: boolean;
  help?: boolean;
  custom?: boolean; // Flag for custom filesystem in tests
  debugResolution?: boolean;
  variableName?: string;
  outputFormat?: 'json' | 'text' | 'mermaid';
  debugContext?: boolean;
  visualizationType?: 'hierarchy' | 'variable-propagation' | 'combined' | 'timeline';
  rootStateId?: string;
  includeVars?: boolean;
  includeTimestamps?: boolean;
  includeFilePaths?: boolean;
  debugTransform?: boolean;
  directiveType?: string;
  includeContent?: boolean;
  debugSourceMaps?: boolean; // Flag to display source mapping information
  detailedSourceMaps?: boolean; // Flag to display detailed source mapping information
  pretty?: boolean; // Flag to enable Prettier formatting
  // URL support options
  allowUrls?: boolean;
  urlTimeout?: number;
  urlMaxSize?: number;
  urlAllowedDomains?: string[];
  urlBlockedDomains?: string[];
  // No transform options - transformation is always enabled
  // Output management options
  maxOutputLines?: number;
  showProgress?: boolean;
  errorBehavior?: 'halt' | 'continue';
  collectErrors?: boolean;
  progressStyle?: 'emoji' | 'text';
  showCommandContext?: boolean;
  commandTimeout?: number;
}

/**
 * Normalize format string to supported output format
 */
function normalizeFormat(format?: string): 'markdown' | 'xml' {
  if (!format) return 'markdown'; // Default to markdown, not llm
  
  switch (format.toLowerCase()) {
    case 'md':
    case 'markdown':
      return 'markdown';
    case 'xml':
      return 'xml';
    // Removed 'llm' case to match return type
    default:
      // Consider throwing an error for invalid format or defaulting
      logger.warn(`Invalid format specified: ${format}. Defaulting to markdown.`);
      return 'markdown'; // Default to markdown
  }
}

/**
 * Get file extension for the given format
 */
function getOutputExtension(format: 'markdown' | 'xml'): string {
  switch (format) {
    case 'markdown':
      return '.md';
    case 'xml':
      return '.xml';
    default:
      return '.md';
  }
}

/**
 * Parse flags from command line arguments
 */
function parseFlags(args: string[]): Record<string, any> {
  const flags: Record<string, any> = {};
  
  for (let i = 0; i < args.length; i++) {
    const arg = args[i];
    
    if (arg.startsWith('--')) {
      const key = arg.slice(2);
      if (i + 1 < args.length && !args[i + 1].startsWith('-')) {
        flags[key] = args[++i];
      } else {
        flags[key] = true;
      }
    } else if (arg.startsWith('-') && arg.length > 1) {
      const key = arg.slice(1);
      if (i + 1 < args.length && !args[i + 1].startsWith('-')) {
        flags[key] = args[++i];
      } else {
        flags[key] = true;
      }
    }
  }
  
  return flags;
}

/**
 * Parse command line arguments
 */
function parseArgs(args: string[]): CLIOptions {
  // Add defensive check
  if (!Array.isArray(args)) {
    console.error('Internal CLI Error: args is not an array in parseArgs', args);
    throw new TypeError('Internal CLI Error: Expected args to be an array.');
  }

  const options: CLIOptions = {
    input: '',
    format: 'markdown', // Default to markdown format
    strict: false  // Default to permissive mode
  };

  // Check for debug-resolution command
  if (args.length > 0 && args[0] === 'debug-resolution') {
    options.debugResolution = true;
    // Remove the command from args
    args = args.slice(1);
  }

  // Check for debug-transform command
  if (args.length > 0 && args[0] === 'debug-transform') {
    options.debugTransform = true;
    // Remove the command from args
    args = args.slice(1);
  }

  // Check for debug-context command
  if (args.length > 0 && args[0] === 'debug-context') {
    options.debugContext = true;
    // Remove the command from args
    args = args.slice(1);
  }

  // Add context debug options
  if (args.includes('--debug-context')) {
    options.debugContext = true;
    // Remove the flag so it doesn't get treated as a file path
    args = args.filter(arg => arg !== '--debug-context');
  }

  // Handle visualization type
  const vizTypeIndex = args.findIndex(arg => arg === '--viz-type');
  if (vizTypeIndex !== -1 && vizTypeIndex < args.length - 1) {
    const vizType = args[vizTypeIndex + 1];
    if (['hierarchy', 'variable-propagation', 'combined', 'timeline'].includes(vizType)) {
      options.visualizationType = vizType as 'hierarchy' | 'variable-propagation' | 'combined' | 'timeline';
    } else {
      console.error(`Invalid visualization type: ${vizType}. Using default.`);
    }
    // Remove from args to avoid treating as file path
    args.splice(vizTypeIndex, 2);
  }

  // Handle root state ID
  const rootStateIdIndex = args.findIndex(arg => arg === '--root-state-id');
  if (rootStateIdIndex !== -1 && rootStateIdIndex < args.length - 1) {
    options.rootStateId = args[rootStateIdIndex + 1];
    // Remove from args
    args.splice(rootStateIdIndex, 2);
  }

  // Include vars option
  if (args.includes('--no-vars')) {
    options.includeVars = false;
    args = args.filter(arg => arg !== '--no-vars');
  }

  // Include timestamps option
  if (args.includes('--no-timestamps')) {
    options.includeTimestamps = false;
    args = args.filter(arg => arg !== '--no-timestamps');
  }

  // Include file paths option
  if (args.includes('--no-file-paths')) {
    options.includeFilePaths = false;
    args = args.filter(arg => arg !== '--no-file-paths');
  }

  for (let i = 0; i < args.length; i++) {
    const arg = args[i];
    
    switch (arg) {
      case '--version':
      case '-V':
        options.version = true;
        break;
      case '--output':
      case '-o':
        options.output = args[++i];
        break;
      case '--format':
      case '-f':
        options.format = normalizeFormat(args[++i]);
        break;
      case '--stdout':
        options.stdout = true;
        break;
      case '--verbose':
      case '-v':
        options.verbose = true;
        break;
      case '--debug':
      case '-d':
        options.debug = true;
        break;
      case '--debug-source-maps':
        options.debugSourceMaps = true;
        break;
      case '--detailed-source-maps':
        options.detailedSourceMaps = true;
        break;
      case '--strict':
        options.strict = true;
        break;
      case '--permissive':
        options.strict = false;
        break;
      case '--home-path':
        options.homePath = args[++i];
        break;
      case '--watch':
      case '-w':
        options.watch = true;
        break;
      case '--help':
      case '-h':
        options.help = true;
        break;
      // Add directive type option for debug-transform
      case '--directive':
        options.directiveType = args[++i];
        break;
      // Add include-content option for debug-transform
      case '--include-content':
        options.includeContent = true;
        break;
      case '--pretty':
        options.pretty = true;
        break;
      // URL support options
      case '--allow-urls':
        options.allowUrls = true;
        break;
      case '--url-timeout':
        options.urlTimeout = parseInt(args[++i]);
        if (isNaN(options.urlTimeout)) {
          throw new Error('--url-timeout must be a number');
        }
        break;
      case '--url-max-size':
        options.urlMaxSize = parseInt(args[++i]);
        if (isNaN(options.urlMaxSize)) {
          throw new Error('--url-max-size must be a number');
        }
        break;
      case '--url-allowed-domains':
        options.urlAllowedDomains = args[++i].split(',').filter(Boolean);
        break;
      case '--url-blocked-domains':
        options.urlBlockedDomains = args[++i].split(',').filter(Boolean);
        break;
      // Output management options
      case '--max-output-lines':
        options.maxOutputLines = parseInt(args[++i]);
        if (isNaN(options.maxOutputLines) || options.maxOutputLines < 0) {
          throw new Error('--max-output-lines must be a positive number');
        }
        break;
      case '--show-progress':
        options.showProgress = true;
        break;
      case '--no-progress':
        options.showProgress = false;
        break;
      case '--error-behavior':
        const behavior = args[++i];
        if (behavior !== 'halt' && behavior !== 'continue') {
          throw new Error('--error-behavior must be "halt" or "continue"');
        }
        options.errorBehavior = behavior;
        break;
      case '--collect-errors':
        options.collectErrors = true;
        break;
      case '--show-command-context':
        options.showCommandContext = true;
        break;
      case '--command-timeout':
        options.commandTimeout = parseInt(args[++i]);
        if (isNaN(options.commandTimeout) || options.commandTimeout < 0) {
          throw new Error('--command-timeout must be a positive number (milliseconds)');
        }
        break;
      // Transformation is always enabled by default
      // No transform flags needed
      default:
        if (!arg.startsWith('-') && !options.input) {
          options.input = arg;
        } else {
          throw new Error(`Unknown option: ${arg}`);
        }
    }
  }

  // Version and help can be used without an input file
  if (!options.input && !options.version && !options.help) {
    throw new Error('No input file specified');
  }

  return options;
}

/**
 * Display help information
 */
function displayHelp(command?: string) {
  if (command === 'auth') {
    console.log(`
Usage: mlld auth <subcommand> [options]

Manage GitHub authentication for mlld registry.

Subcommands:
  login                Sign in with GitHub
  logout               Sign out
  status               Show authentication status

Options:
  -v, --verbose        Show detailed output

Examples:
  mlld auth login
  mlld auth status
  mlld auth logout
    `);
    return;
  }
  
  if (command === 'publish') {
    console.log(`
Usage: mlld publish [options] [module-path]

Publish a module to the mlld registry.

Options:
  -n, --dry-run        Show what would be published without actually publishing
  -m, --message <msg>  Add a custom message to the pull request
  -f, --force          Force publish even with uncommitted changes
  -g, --gist           Create a gist even if in a git repository
  --use-gist           Same as --gist
  -o, --org <name>     Publish on behalf of an organization
  -v, --verbose        Show detailed output

Git Integration:
  - Automatically detects git repositories
  - Checks if repository is public (private repos use gists)
  - Uses commit SHA for immutable references
  - Validates clean working tree (use --force to override)
  - Falls back to gist creation if not in git repo or repo is private

Organization Publishing:
  - Use --org <name> to publish as an organization you're a member of
  - Or set 'author: org-name' in frontmatter (will verify membership)
  - Organizations cannot create gists - must use git repositories
  - Requires membership verification via GitHub API

Examples:
  mlld publish                    # Publish from git repo or create gist
  mlld publish my-module.mld      # Publish specific file
  mlld publish ./modules/utils    # Publish from directory
  mlld publish --dry-run          # Test publish without creating PR
  mlld publish --force            # Publish with uncommitted changes
  mlld publish --use-gist         # Force gist creation
  mlld publish --org myorg        # Publish as organization 'myorg'
    `);
    return;
  }
  
  if (command === 'registry') {
    console.log(`
Usage: mlld registry <subcommand> [options]

Manage mlld module registry.

Subcommands:
  install              Install all modules from lock file
  update [module]      Update module(s) to latest version
  audit                Check for security advisories
  search <query>       Search for modules
  info <module>        Show module details
  stats                Show local usage statistics
  stats share          Share anonymous usage statistics
  outdated             Show outdated modules

Examples:
  mlld registry search json
  mlld registry info adamavenir/json-utils
  mlld registry update
  mlld registry audit
    `);
    return;
  }
  
  if (command === 'debug-resolution') {
    console.log(`
Usage: mlld debug-resolution [options] <input-file>

Debug variable resolution in a Mlld file.

Options:
  --var, --variable <n>     Filter to a specific variable
  --output-format <format>     Output format (json, text) [default: text]
  -w, --watch                  Watch for changes and reprocess
  -v, --verbose                Enable verbose output
  --home-path <path>           Custom home path for ~/ substitution
  -h, --help                   Display this help message
    `);
    return;
  }
  
  if (command === 'debug-transform') {
    console.log(`
Usage: mlld debug-transform [options] <input-file>

Debug node transformations through the pipeline.

Options:
  --directive <type>           Focus on a specific directive type
  --output-format <format>     Output format (text, json, mermaid) [default: text]
  --output <path>              Output file path
  --include-content            Include node content in output
  -v, --verbose                Enable verbose output
  -h, --help                   Display this help message
    `);
    return;
  }

  console.log(`
Usage: mlld [command] [options] <input-file>

Commands:
  init                    Create a new Mlld project
  install, i              Install mlld modules
  ls, list               List installed modules
  info, show             Show module details
  auth                    Manage GitHub authentication
  publish                 Publish module to mlld registry
  registry                Manage mlld module registry
  debug-resolution        Debug variable resolution in a Mlld file
  debug-transform         Debug node transformations through the pipeline

Options:
  -f, --format <format>   Output format: md, markdown, xml, llm [default: llm]
  -o, --output <path>     Output file path
  --stdout                Print to stdout instead of file
  --strict                Enable strict mode (fail on all errors)
  --permissive            Enable permissive mode (ignore recoverable errors) [default]
  --pretty                Format the output with Prettier
  --home-path <path>      Custom home path for ~/ substitution
  -v, --verbose           Enable verbose output (some additional info)
  -d, --debug             Enable debug output (full verbose logging)
  -w, --watch             Watch for changes and reprocess
  -h, --help              Display this help message
  -V, --version           Display version information

URL Support Options:
  --allow-urls            Enable URL support in directives
  --url-timeout <ms>      URL request timeout in milliseconds [default: 30000]
  --url-max-size <bytes>  Maximum URL response size [default: 5242880]
  --url-allowed-domains   Comma-separated list of allowed domains
  --url-blocked-domains   Comma-separated list of blocked domains

Output Management Options:
  --max-output-lines <n>  Limit command output to n lines [default: 50]
  --show-progress         Show command execution progress [default: true]
  --no-progress           Disable progress display
  --error-behavior <mode> How to handle command failures: halt, continue [default: continue]
  --collect-errors        Collect errors and display summary at end
  --show-command-context  Show source context for command execution errors
  --command-timeout <ms>  Command execution timeout in milliseconds [default: 30000]

Configuration:
  Mlld looks for configuration in:
  1. ~/.config/mlld.json (global/user config)
  2. mlld.config.json (project config)
  
  CLI options override configuration file settings.
  `);

  if (!command || command === 'debug-context') {
    console.log('\nContext Debugging Options:');
    console.log('  --debug-context            Debug context boundaries and variable propagation');
    console.log('  --viz-type <type>          Type of visualization (hierarchy, variable-propagation, combined, timeline)');
    console.log('  --root-state-id <id>       Root state ID to start visualization from');
    console.log('  --variable-name <n>     Variable name to track (required for variable-propagation and timeline)');
    console.log('  --output-format <format>   Output format (mermaid, dot, json)');
    console.log('  --no-vars                  Exclude variables from context visualization');
    console.log('  --no-timestamps            Exclude timestamps from visualization');
    console.log('  --no-file-paths            Exclude file paths from visualization');
  }
}

/**
 * Prompt for file overwrite confirmation
 */
async function confirmOverwrite(filePath: string): Promise<{ outputPath: string; shouldOverwrite: boolean }> {
  // In test mode, always return true to allow overwriting
  if (process.env.NODE_ENV === 'test') {
    return { outputPath: filePath, shouldOverwrite: true };
  }
  
  // Get the current CLI options from the outer scope
  const cliOptions = getCurrentCLIOptions();
  
  // If output path was not explicitly set, we're using the safe path from OutputPathService
  // so we can just return it
  if (!cliOptions.output) {
    return { outputPath: filePath, shouldOverwrite: true };
  }
  
  // Check if we can use raw mode (might not be available in all environments)
  const canUseRawMode = process.stdin.isTTY && typeof process.stdin.setRawMode === 'function';
  
  // If raw mode isn't available, fall back to readline
  if (!canUseRawMode) {
    const rl = createInterface({
      input: process.stdin,
      output: process.stdout
    });

    return new Promise((resolve) => {
      rl.question(`File ${filePath} already exists. Overwrite? [Y/n] `, (answer) => {
        rl.close();
        
        // If user doesn't want to overwrite, find an incremental filename
        if (answer.toLowerCase() === 'n') {
          const newPath = findAvailableIncrementalFilename(filePath);
          console.log(`Using alternative filename: ${newPath}`);
          resolve({ outputPath: newPath, shouldOverwrite: true });
        } else {
          resolve({ outputPath: filePath, shouldOverwrite: true });
        }
      });
    });
  }
  
  // Use raw mode to detect a single keypress
  process.stdin.setRawMode(true);
  process.stdin.resume();
  process.stdin.setEncoding('utf8');
  
  process.stdout.write(`File ${filePath} already exists. Overwrite? [Y/n] `);
  
  return new Promise((resolve) => {
    const onKeypress = (key: string) => {
      // Ctrl-C
      if (key === '\u0003') {
        process.stdout.write('\n');
        process.exit(0);
      }
      
      // Convert to lowercase for comparison
      const keyLower = key.toLowerCase();
      
      // Only process y, n, or enter (which is '\r' in raw mode)
      if (keyLower === 'y' || keyLower === 'n' || key === '\r') {
        // Echo the key (since raw mode doesn't show keystrokes)
        process.stdout.write(key === '\r' ? 'y\n' : `${key}\n`);
        
        // Restore the terminal to cooked mode
        process.stdin.setRawMode(false);
        process.stdin.pause();
        process.stdin.removeListener('data', onKeypress);
        
        // If user doesn't want to overwrite or pressed Enter (default to Y), find an incremental filename
        if (keyLower === 'n') {
          const newPath = findAvailableIncrementalFilename(filePath);
          console.log(`Using alternative filename: ${newPath}`);
          resolve({ outputPath: newPath, shouldOverwrite: true });
        } else {
          resolve({ outputPath: filePath, shouldOverwrite: true });
        }
      }
    };
    
    // Listen for keypresses
    process.stdin.on('data', onKeypress);
  });
}

// Store the current CLI options for access by other functions
let currentCLIOptions: CLIOptions | null = null;

function getCurrentCLIOptions(): CLIOptions {
  if (!currentCLIOptions) {
    throw new Error('CLI options not initialized');
  }
  return currentCLIOptions;
}

function setCurrentCLIOptions(options: CLIOptions): void {
  currentCLIOptions = options;
}

/**
 * Finds an available filename by appending an incremental number
 * If file.md exists, tries file-1.md, file-2.md, etc.
 */
function findAvailableIncrementalFilename(filePath: string): string {
  // Extract the base name and extension
  const lastDotIndex = filePath.lastIndexOf('.');
  const baseName = lastDotIndex !== -1 ? filePath.slice(0, lastDotIndex) : filePath;
  const extension = lastDotIndex !== -1 ? filePath.slice(lastDotIndex) : '';
  
  // Try incremental filenames until we find one that doesn't exist
  let counter = 1;
  let newPath = `${baseName}-${counter}${extension}`;
  
  while (existsSync(newPath)) {
    counter++;
    newPath = `${baseName}-${counter}${extension}`;
  }
  
  return newPath;
}

/**
 * Convert CLI options to API options
 */
function cliToApiOptions(cliOptions: CLIOptions): ProcessOptions {
  return {
    format: normalizeFormat(cliOptions.format),
    debug: cliOptions.debug,
    pretty: cliOptions.pretty,
  };
}

/**
 * Watch for file changes and reprocess
 */
async function watchFiles(options: CLIOptions): Promise<void> {
  logger.info('Starting watch mode', { input: options.input });

  const inputPath = options.input;
  const watchDir = path.dirname(inputPath);

  try {
    console.log(`Watching for changes in ${watchDir}...`);
    const watcher = watch(watchDir, { recursive: true });

    for await (const event of watcher) {
      // Only process .mlld files or the specific input file
      if (event.filename?.endsWith('.mlld') || event.filename === path.basename(inputPath)) {
        console.log(`Change detected in ${event.filename}, reprocessing...`);
        await processFile(options);
      }
    }
  } catch (error) {
    logger.error('Watch mode failed', {
      error: error instanceof Error ? error.message : String(error)
    });
    throw error;
  }
}

/**
 * Read stdin content if available
 */
async function readStdinIfAvailable(): Promise<string | undefined> {
  // Check if stdin is a TTY (terminal) - if so, there's no piped input
  if (process.stdin.isTTY) {
    return undefined;
  }
  
  // Read from stdin
  const chunks: Buffer[] = [];
  
  return new Promise((resolve) => {
    let timeout: NodeJS.Timeout;
    
    // Set a short timeout to check if data is available
    timeout = setTimeout(() => {
      // No data received within timeout, assume no stdin
      process.stdin.pause();
      process.stdin.removeAllListeners('data');
      process.stdin.removeAllListeners('end');
      resolve(undefined);
    }, 100);
    
    process.stdin.on('data', (chunk) => {
      clearTimeout(timeout);
      chunks.push(chunk);
    });
    
    process.stdin.on('end', () => {
      clearTimeout(timeout);
      const content = Buffer.concat(chunks).toString('utf8');
      resolve(content);
    });
    
    // Start reading
    process.stdin.resume();
  });
}

/**
 * Process a file with specific API options
 */
async function processFileWithOptions(cliOptions: CLIOptions, apiOptions: ProcessOptions): Promise<void> {
  const { input, output, format, stdout, debug } = cliOptions;
  let outputPath = output;
  const normalizedFormat = normalizeFormat(format); // Use normalized format


  if (!stdout && !outputPath) {
    const outputPathService = new OutputPathService();
    outputPath = await outputPathService.getSafeOutputPath(input, normalizedFormat, output);
  }

  if (outputPath && outputPath === input) {
    console.error('Error: Input and output files cannot be the same.');
    process.exit(1);
  }

  try {
    // Create services for the interpreter
    const fileSystem = new NodeFileSystem();
    const pathService = new PathService();

    if (debug) {
      console.log('CLI Options:', cliOptions);
      console.log('API Options:', apiOptions);
      console.log('Output Path:', outputPath);
    }

    // Read the input file using Node's fs directly
    const fs = await import('fs/promises');
    const content = await fs.readFile(input, 'utf8');
    
    // Read stdin if available
    const stdinContent = await readStdinIfAvailable();
    
    // Load configuration
    const configLoader = new ConfigLoader(path.dirname(input));
    const config = configLoader.load();
    const urlConfig = configLoader.resolveURLConfig(config);
    const outputConfig = configLoader.resolveOutputConfig(config);
    
    // CLI options override config
    let finalUrlConfig: ResolvedURLConfig | undefined = urlConfig;
    
    if (cliOptions.allowUrls) {
      // CLI explicitly enables URLs, override config
      finalUrlConfig = {
        enabled: true,
        allowedDomains: cliOptions.urlAllowedDomains || urlConfig?.allowedDomains || [],
        blockedDomains: cliOptions.urlBlockedDomains || urlConfig?.blockedDomains || [],
        allowedProtocols: urlConfig?.allowedProtocols || ['https', 'http'],
        timeout: cliOptions.urlTimeout || urlConfig?.timeout || 30000,
        maxSize: cliOptions.urlMaxSize || urlConfig?.maxSize || 5 * 1024 * 1024,
        warnOnInsecureProtocol: urlConfig?.warnOnInsecureProtocol ?? true,
        cache: urlConfig?.cache || {
          enabled: true,
          defaultTTL: 5 * 60 * 1000,
          rules: []
        }
      };
    } else if (urlConfig?.enabled && cliOptions.allowUrls !== false) {
      // Config enables URLs and CLI doesn't explicitly disable
      finalUrlConfig = urlConfig;
    } else {
      // URLs disabled
      finalUrlConfig = undefined;
    }
    
    // Use the new interpreter
    const interpretResult = await interpret(content, {
      basePath: path.resolve(path.dirname(input)),
      filePath: path.resolve(input), // Pass the current file path for error reporting
      format: normalizedFormat,
      fileSystem: fileSystem,
      pathService: pathService,
      strict: cliOptions.strict,
      urlConfig: finalUrlConfig,
      stdinContent: stdinContent,
      outputOptions: {
        showProgress: cliOptions.showProgress !== undefined ? cliOptions.showProgress : outputConfig.showProgress,
        maxOutputLines: cliOptions.maxOutputLines !== undefined ? cliOptions.maxOutputLines : outputConfig.maxOutputLines,
        errorBehavior: cliOptions.errorBehavior || outputConfig.errorBehavior,
        collectErrors: cliOptions.collectErrors !== undefined ? cliOptions.collectErrors : outputConfig.collectErrors,
<<<<<<< HEAD
        showCommandContext: cliOptions.showCommandContext !== undefined ? cliOptions.showCommandContext : outputConfig.showCommandContext,
        timeout: cliOptions.commandTimeout
      }
=======
        showCommandContext: cliOptions.showCommandContext !== undefined ? cliOptions.showCommandContext : outputConfig.showCommandContext
      },
      returnEnvironment: true
>>>>>>> 19575396
    });

    // Extract result and environment
    const result = typeof interpretResult === 'string' ? interpretResult : interpretResult.output;
    const environment = typeof interpretResult === 'string' ? null : interpretResult.environment;
    
    // Check if @output was used in the document
    const hasExplicitOutput = environment && (environment as any).hasExplicitOutput;

    // Output handling - skip default output if @output was used (unless explicitly requested)
    if (stdout) {
      console.log(result);
    } else if (outputPath && (!hasExplicitOutput || output)) {
      const { outputPath: finalPath, shouldOverwrite } = await confirmOverwrite(outputPath);
      if (shouldOverwrite) {
        // Use Node's fs directly
        const dirPath = path.dirname(finalPath);
        
        // Ensure the output directory exists
        await fs.mkdir(dirPath, { recursive: true });
        
        // Write the file
        await fs.writeFile(finalPath, result, 'utf8');
        console.log(`\nOutput written to ${finalPath}`);
      } else {
        console.log('Operation cancelled by user.');
      }
    }
  } catch (error: any) {
    await handleError(error, cliOptions);
    throw error;
  }
}

/**
 * Process a single file
 */
async function processFile(options: CLIOptions): Promise<void> {
  // Convert CLI options to API options
  const apiOptions = cliToApiOptions(options);
  
  if (options.debugContext) {
    await debugContextCommand({
      filePath: options.input,
      variableName: options.variableName,
      visualizationType: options.visualizationType || 'hierarchy',
      rootStateId: options.rootStateId,
      outputFormat: options.outputFormat as 'mermaid' | 'dot' | 'json' || 'mermaid',
      outputFile: options.output,
      includeVars: options.includeVars,
      includeTimestamps: options.includeTimestamps,
      includeFilePaths: options.includeFilePaths
    });
    return;
  }

  // Use the common processing function
  await processFileWithOptions(options, apiOptions);
}

// Track if an error has been logged to prevent duplicate messages
let errorLogged = false;

// Keep track of error messages we've seen
const seenErrors = new Set<string>();

// Flag to bypass the error deduplication for formatted errors
let bypassDeduplication = false;

// Check if error deduplication should be completely disabled
const disableDeduplication = !!(global as any).MLLD_DISABLE_ERROR_DEDUPLICATION;

// Store the original console.error
const originalConsoleError = console.error;

// Replace console.error with our custom implementation
console.error = function(...args: any[]) {
  // If deduplication is completely disabled via global flag, call original directly
  if (disableDeduplication) {
    originalConsoleError.apply(console, args);
    return;
  }

  // Enhanced error displays from our service should bypass deduplication
  if (bypassDeduplication) {
    // Call the original console.error directly
    originalConsoleError.apply(console, args);
    return;
  }
  
  // Convert the arguments to a string for comparison
  const errorMsg = args.join(' ');
  
  // If we've seen this error before, don't print it
  if (seenErrors.has(errorMsg)) {
    return;
  }
  
  // Add this error to the set of seen errors
  seenErrors.add(errorMsg);
  
  // Call the original console.error
  originalConsoleError.apply(console, args);
};

// Moved handleError definition before main
async function handleError(error: any, options: CLIOptions): Promise<void> {
  const isMlldError = error instanceof MlldError;
  const isCommandError = error.constructor.name === 'MlldCommandExecutionError';
  const severity = isMlldError ? error.severity : ErrorSeverity.Fatal;

  // Ensure the logger configuration matches CLI options
  logger.level = options.debug ? 'debug' : (options.verbose ? 'info' : 'warn');

  if (isMlldError) {
    // Use enhanced error formatting with auto-detection
    const fileSystem = new NodeFileSystem();
    const errorFormatter = new ErrorFormatSelector(fileSystem);
    
    try {
      let result: string;
      
      if (isCommandError && options.showCommandContext) {
        // Enhanced formatting for command errors with full context
        result = await errorFormatter.formatForCLI(error, {
          useColors: true,
          useSourceContext: true,
          useSmartPaths: true,
          basePath: path.resolve(path.dirname(options.input)),
          workingDirectory: process.cwd(),
          contextLines: 3 // More context for command errors
        });
      } else {
        // Standard formatting
        result = await errorFormatter.formatForCLI(error, {
          useColors: true,
          useSourceContext: true,
          useSmartPaths: true,
          basePath: path.resolve(path.dirname(options.input)),
          workingDirectory: process.cwd(),
          contextLines: 2
        });
      }
      
      console.error('\n' + result + '\n');
    } catch (formatError) {
      // Fallback to basic API format if enhanced formatting fails
      const fallbackFormatter = new ErrorFormatSelector();
      const result = fallbackFormatter.formatForAPI(error);
      console.error('\n' + result.formatted + '\n');
    }
  } else if (error instanceof Error) {
    logger.error('An unexpected error occurred:', error);
    console.error(chalk.red(`Unexpected Error: ${error.message}`));
    const cause = error.cause;
    if (cause instanceof Error) {
        console.error(chalk.red(`  Cause: ${cause.message}`));
    }
    if (error.stack) {
      console.error(chalk.gray(error.stack));
    }
  } else {
    logger.error('An unknown error occurred:', { error });
    console.error(chalk.red(`Unknown Error: ${String(error)}`));
  }

  if (severity === ErrorSeverity.Fatal) {
    process.exit(1);
  }
}

/**
 * Central entry point for the CLI, parsing arguments and orchestrating file processing.
 * Allows injecting a filesystem adapter for testing.
 */
export async function main(customArgs?: string[]): Promise<void> {
  process.title = 'mlld';
  let cliOptions: CLIOptions = { input: '' }; // Initialize with default

  try {
    // Reset errorLogged flag for each invocation of main
    errorLogged = false;
    
    // Clear the set of seen errors
    seenErrors.clear();

    // Explicitly disable debug mode by default
    process.env.DEBUG = '';
    
    // Parse command-line arguments
    const args = customArgs || process.argv.slice(2);
    
    cliOptions = parseArgs(args); // Assign parsed options
    setCurrentCLIOptions(cliOptions);
    
    // Handle version flag
    if (cliOptions.version) {
      console.log(`mlld version ${version}`);
      return;
    }

    // Handle help flag
    if (cliOptions.help) {
      displayHelp(args[0]);
      return;
    }
    
    // Handle init command
    if (cliOptions.input === 'init') {
      await initCommand();
      return;
    }
    
    // Handle registry command
    if (cliOptions.input === 'registry') {
      await registryCommand(args.slice(1));
      return;
    }
    
    // Handle install command
    if (cliOptions.input === 'install' || cliOptions.input === 'i') {
      const installCmd = createInstallCommand();
      await installCmd.execute(args.slice(1), parseFlags(args));
      return;
    }
    
    // Handle ls command
    if (cliOptions.input === 'ls' || cliOptions.input === 'list') {
      const lsCmd = createLsCommand();
      await lsCmd.execute(args.slice(1), parseFlags(args));
      return;
    }
    
    // Handle info command
    if (cliOptions.input === 'info' || cliOptions.input === 'show') {
      const infoCmd = createInfoCommand();
      await infoCmd.execute(args.slice(1), parseFlags(args));
      return;
    }
    
    // Handle auth command
    if (cliOptions.input === 'auth') {
      const authCmd = createAuthCommand();
      await authCmd.execute(args.slice(1), parseFlags(args));
      return;
    }
    
    // Handle publish command
    if (cliOptions.input === 'publish') {
      const publishCmd = createPublishCommand();
      await publishCmd.execute(args.slice(1), parseFlags(args));
      return;
    }
    
    // Handle debug-resolution command
    if (cliOptions.debugResolution) {
      try {
        await debugResolutionCommand({
          filePath: cliOptions.input,
          variableName: cliOptions.variableName,
          outputFormat: cliOptions.outputFormat as 'json' | 'text',
          watchMode: cliOptions.watch
        });
      } catch (error) {
        logger.error('Error running debug-resolution command', { error });
        throw error;
      }
      return;
    }

    // Handle debug-context command
    if (cliOptions.debugContext) {
      await debugContextCommand({
        filePath: cliOptions.input,
        variableName: cliOptions.variableName,
        visualizationType: cliOptions.visualizationType || 'hierarchy',
        rootStateId: cliOptions.rootStateId,
        outputFormat: cliOptions.outputFormat as 'mermaid' | 'dot' | 'json',
        outputFile: cliOptions.output,
        includeVars: cliOptions.includeVars !== false,
        includeTimestamps: cliOptions.includeTimestamps !== false,
        includeFilePaths: cliOptions.includeFilePaths !== false
      });
      return;
    }

    // Handle debug-transform command
    if (cliOptions.debugTransform) {
      await debugTransformCommand({
        filePath: cliOptions.input,
        directiveType: cliOptions.directiveType,
        outputFormat: cliOptions.outputFormat as 'text' | 'json' | 'mermaid',
        outputFile: cliOptions.output,
        includeContent: cliOptions.includeContent
      });
      return;
    }

    // Configure logging based on options
    if (cliOptions.debug) {
      // Set environment variable for child processes and imported modules
      process.env.DEBUG = 'true';
      logger.level = 'trace';
      cliLogger.level = 'trace';
    } else if (cliOptions.verbose) {
      // Show info level messages for verbose, but no debug logs
      logger.level = 'info';
      cliLogger.level = 'info';
      process.env.DEBUG = ''; // Explicitly disable DEBUG
    } else {
      // Only show errors by default (no debug logs)
      logger.level = 'error';
      cliLogger.level = 'error';
      process.env.DEBUG = ''; // Explicitly disable DEBUG
    }

    // Watch mode or single processing
    if (cliOptions.watch) {
      await watchFiles(cliOptions); // Pass cliOptions
      return;
    }

    await processFileWithOptions(cliOptions, cliToApiOptions(cliOptions));

  } catch (error: unknown) { // Catch unknown type
    // Use the centralized error handler
    await handleError(error, cliOptions); // Pass potentially unparsed cliOptions
  }
}

// This file is now imported by cli-entry.ts, which handles the main execution<|MERGE_RESOLUTION|>--- conflicted
+++ resolved
@@ -828,15 +828,10 @@
         maxOutputLines: cliOptions.maxOutputLines !== undefined ? cliOptions.maxOutputLines : outputConfig.maxOutputLines,
         errorBehavior: cliOptions.errorBehavior || outputConfig.errorBehavior,
         collectErrors: cliOptions.collectErrors !== undefined ? cliOptions.collectErrors : outputConfig.collectErrors,
-<<<<<<< HEAD
         showCommandContext: cliOptions.showCommandContext !== undefined ? cliOptions.showCommandContext : outputConfig.showCommandContext,
         timeout: cliOptions.commandTimeout
-      }
-=======
-        showCommandContext: cliOptions.showCommandContext !== undefined ? cliOptions.showCommandContext : outputConfig.showCommandContext
       },
       returnEnvironment: true
->>>>>>> 19575396
     });
 
     // Extract result and environment
