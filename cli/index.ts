--- conflicted
+++ resolved
@@ -658,31 +658,6 @@
       await processFile(options);
     }
   } catch (error) {
-<<<<<<< HEAD
-    logger.error('CLI execution failed', {
-      error: error instanceof Error ? error.message : String(error)
-    });
-    
-    // Display error to user in a clean format
-    if (process.env.NODE_ENV === 'test') {
-      // Show errors with the "Error:" prefix for test expectations
-      console.error(`Error: ${error instanceof Error ? error.message : String(error)}`);
-    } else if (options && options.debug) {
-      // Show full error details in debug mode
-      console.error(`Error: ${error instanceof Error ? error.message : String(error)}`);
-    } else {
-      // Show simplified error in normal mode, with source location if available
-      if (error instanceof MeldError) {
-        if (error.filePath && error.context?.sourceLocation) {
-          const sourceLocation = error.context.sourceLocation;
-          console.error(`Error in ${sourceLocation.filePath}:${sourceLocation.line}: ${error.message}`);
-        } else if (error.filePath) {
-          console.error(`Error in ${error.filePath}: ${error.message}`);
-        } else {
-          console.error(`Error: ${error.message}`);
-        }
-      } else {
-=======
     // Only log if not already logged
     if (!errorLogged) {
       logger.error('CLI execution failed', {
@@ -695,7 +670,6 @@
         console.error(`Error: ${error instanceof Error ? error.message : String(error)}`);
       } else if (options && options.debug) {
         // Show full error details in debug mode
->>>>>>> bdc2c6fb
         console.error(`Error: ${error instanceof Error ? error.message : String(error)}`);
       } else {
         // Show simplified error in normal mode, with source location if available
