--- conflicted
+++ resolved
@@ -13,13 +13,10 @@
 export interface WithClause {
   pipeline?: PipelineStage[];
   needs?: DependencyMap;
-<<<<<<< HEAD
   trust?: TrustLevel;
   parallel?: number;
   delayMs?: number;
-=======
   stdin?: Expression;
->>>>>>> ade5b62e
   [key: string]: any; // For other with clause properties
 }
 
