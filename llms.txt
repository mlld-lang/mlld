--- conflicted
+++ resolved
@@ -227,13 +227,9 @@
 ### 2. Forgetting Command Brackets
 ```mlld
 ❌ @run npm install
-<<<<<<< HEAD
-✅ @run [npm install]
+✅ @run [(npm install)]
 ❌ @run js console.log("hello")
 ✅ @run js [(console.log("hello"))]
-=======
-✅ @run [(npm install)]
->>>>>>> d1cf26b9
 ```
 
 ### 3. Using @ When Creating Variables
@@ -297,15 +293,12 @@
 ```mlld
 # Okay for simple cases:
 @run js [(console.log("Debug: " + @count))]
-<<<<<<< HEAD
 
 # For complex logic - create a helper:
 @exec processData(data) = @run js [(
   // Your complex logic here
   return data.map(d => ({...d, processed: true}))
 )]
-=======
->>>>>>> d1cf26b9
 
 # Or better yet - create a module:
 @import { processData } from @myorg/utils
