--- conflicted
+++ resolved
@@ -161,11 +161,7 @@
 </RULE_5_INTERPOLATION_CONTEXTS>
 
 <RULE_6_FIELD_ACCESS>
-<<<<<<< HEAD
-Objects/arrays use dot+index in directives and `{{ }}` in ::/::: templates. Arrays support slicing with `[start:end]` and builtin methods.
-=======
-Objects/arrays use dot+index in directives and `{{ }}` in ::: templates only. Arrays support slicing with `[start:end]`.
->>>>>>> 84e6cc00
+Objects/arrays use dot+index in directives and `{{ }}` in ::: templates only. Arrays support slicing with `[start:end]` and builtin methods.
 
 ```mlld
 /var @user = {"name":"Alice","scores":[10,20,30]}
