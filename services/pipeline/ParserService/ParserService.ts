--- conflicted
+++ resolved
@@ -94,14 +94,8 @@
         // Create a MeldParseError with the original error information
         const parseError = new MeldParseError(
           error.message,
-<<<<<<< HEAD
           error.location || { start: { line: 1, column: 1 }, end: { line: 1, column: 1 }, filePath },
           {
-=======
-          error.location || { start: { line: 1, column: 1 }, end: { line: 1, column: 1 } },
-          {
-            filePath,
->>>>>>> 60fd9f82
             context: {
               originalError: error
             }
@@ -113,11 +107,6 @@
           try {
             const { enhanceMeldErrorWithSourceInfo } = require('@core/utils/sourceMapUtils.js');
             const enhancedError = enhanceMeldErrorWithSourceInfo(parseError);
-<<<<<<< HEAD
-            throw enhancedError;
-          } catch (sourceMapError) {
-            // If source mapping fails, just throw the original error
-=======
             
             logger.debug('Enhanced parse error with source mapping', {
               original: parseError.message,
@@ -131,7 +120,6 @@
               error: enhancementError
             });
             
->>>>>>> 60fd9f82
             throw parseError;
           }
         }
@@ -142,12 +130,7 @@
       // For unknown errors, provide a generic message
       const genericError = new MeldParseError(
         'Parse error: Unknown error occurred',
-<<<<<<< HEAD
         { start: { line: 1, column: 1 }, end: { line: 1, column: 1 }, filePath }
-=======
-        { start: { line: 1, column: 1 }, end: { line: 1, column: 1 } },
-        { filePath }
->>>>>>> 60fd9f82
       );
       
       // Try to enhance with source mapping information
