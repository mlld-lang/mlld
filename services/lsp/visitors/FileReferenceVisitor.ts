import { BaseVisitor } from '@services/lsp/visitors/base/BaseVisitor';
import { VisitorContext } from '@services/lsp/context/VisitorContext';
import { TextExtractor } from '@services/lsp/utils/TextExtractor';
import { CommentTokenHelper } from '@services/lsp/utils/CommentTokenHelper';

export class FileReferenceVisitor extends BaseVisitor {
  private mainVisitor: any;
  private commentHelper: CommentTokenHelper;
  
  constructor(document: any, tokenBuilder: any) {
    super(document, tokenBuilder);
    this.commentHelper = new CommentTokenHelper(document, tokenBuilder);
  }
  
  setMainVisitor(visitor: any): void {
    this.mainVisitor = visitor;
  }
  
  canHandle(node: any): boolean {
    return node.type === 'FileReference' || 
           node.type === 'load-content' ||
           node.type === 'Comment' ||
           node.type === 'Parameter' ||
           node.type === 'Frontmatter' ||
           node.type === 'CodeFence' ||
           node.type === 'MlldRunBlock';
  }
  
  visitNode(node: any, context: VisitorContext): void {
    if (!node.location) return;
    
    switch (node.type) {
      case 'FileReference':
        this.visitFileReference(node, context);
        break;
      case 'load-content':
        this.visitLoadContent(node, context);
        break;
      case 'Comment':
        this.visitComment(node);
        break;
      case 'Parameter':
        this.visitParameter(node);
        break;
      case 'Frontmatter':
        this.visitFrontmatter(node, context);
        break;
      case 'CodeFence':
      case 'MlldRunBlock':
        this.visitCodeFence(node);
        break;
    }
  }
  
  private visitFileReference(node: any, context: VisitorContext): void {
    const text = TextExtractor.extract([node]);
    
    // Check if this is a placeholder FileReference (<>)
    if (node.source?.type === 'placeholder') {
      // For placeholders, tokenize the entire <> as a single variable token
      this.tokenBuilder.addToken({
        line: node.location.start.line - 1,
        char: node.location.start.column - 1,
        length: 2, // "<>"
        tokenType: 'variable',
        modifiers: []
      });
      
      // Handle field access if present (e.g., <>.fm.title)
      if (node.fields && node.fields.length > 0) {
        const sourceText = this.document.getText();
        let currentPos = 2; // Start after <>
        
        for (const field of node.fields) {
          // Token for "."
          this.tokenBuilder.addToken({
            line: node.location.start.line - 1,
            char: node.location.start.column - 1 + currentPos,
            length: 1,
            tokenType: 'operator',
            modifiers: []
          });
          
          // Token for field name
          this.tokenBuilder.addToken({
            line: node.location.start.line - 1,
            char: node.location.start.column - 1 + currentPos + 1,
            length: field.value.length,
            tokenType: 'property',
            modifiers: []
          });
          
          currentPos += 1 + field.value.length; // Move past . and field name
        }
      }
      
      return;
    }
    
    // Always tokenize as: <, filename, > (and possibly # section)
    const nodeStartChar = node.location.start.column - 1;
    const sourceText = this.document.getText();
    const nodeText = sourceText.substring(node.location.start.offset, node.location.end.offset);
    
    // Token for "<"
    this.tokenBuilder.addToken({
        line: node.location.start.line - 1,
        char: nodeStartChar,
        length: 1,
        tokenType: 'alligatorOpen',
        modifiers: []
      });
      
      // Calculate the end of the file reference part (before field access or pipes)
      let fileRefEndOffset = node.location.end.offset;
      if (node.fields && node.fields.length > 0) {
        // Find where the first dot appears for field access
        const firstDotIndex = nodeText.lastIndexOf('>');
        if (firstDotIndex !== -1) {
          fileRefEndOffset = node.location.start.offset + firstDotIndex + 1;
        }
      } else if (node.pipes && node.pipes.length > 0) {
        // Find where the first pipe appears
        const firstPipeIndex = nodeText.indexOf('|');
        if (firstPipeIndex !== -1) {
          fileRefEndOffset = node.location.start.offset + firstPipeIndex;
        }
      }
      
      if (!node.section) {
        // No section - just filename and >
        const filenameEnd = fileRefEndOffset - node.location.start.offset - 1; // -1 for >
        const filenameLength = filenameEnd - 1; // -1 for <
        if (filenameLength > 0) {
          this.tokenBuilder.addToken({
            line: node.location.start.line - 1,
            char: nodeStartChar + 1,
            length: filenameLength,
            tokenType: 'alligator',
            modifiers: []
          });
        }
        
        // Token for ">"
        const closePos = nodeStartChar + filenameEnd;
        this.tokenBuilder.addToken({
          line: node.location.start.line - 1,
          char: closePos,
          length: 1,
          tokenType: 'alligatorClose',
          modifiers: []
        });
      } else {
        // Has section - need to handle # and section name
        const hashIndex = text.indexOf('#');
        
        // Token for filename (between < and #)
        if (hashIndex > 1) {
          const filenameLength = hashIndex - 1; // From after < to before #
          this.tokenBuilder.addToken({
            line: node.location.start.line - 1,
            char: nodeStartChar + 1,
            length: filenameLength,
            tokenType: 'typeParameter',  // Use typeParameter for filenames with sections
            modifiers: []
          });
        }
        
        // Token for "#"
        if (hashIndex !== -1) {
          this.tokenBuilder.addToken({
            line: node.location.start.line - 1,
            char: nodeStartChar + hashIndex,
            length: 1,
            tokenType: 'operator',
            modifiers: []
          });
        }
        
        // Token for section
        if (node.sectionLocation) {
          this.tokenBuilder.addToken({
            line: node.sectionLocation.start.line - 1,
            char: node.sectionLocation.start.column - 1,
            length: node.section.length,
            tokenType: 'section',
            modifiers: []
          });
        }
        
        // Token for ">"
        const closePos = nodeText.lastIndexOf('>');
        if (closePos !== -1) {
          this.tokenBuilder.addToken({
            line: node.location.start.line - 1,
            char: nodeStartChar + closePos,
            length: 1,
            tokenType: 'alligatorClose',
            modifiers: []
          });
        }
      }
      
      // Handle field access
      if (node.fields && node.fields.length > 0) {
        let currentPos = fileRefEndOffset - node.location.start.offset;
        for (const field of node.fields) {
          // Find the dot position
          const dotPos = sourceText.indexOf('.', node.location.start.offset + currentPos);
          if (dotPos !== -1) {
            const dotChar = dotPos - node.location.start.offset;
            // Token for "."
            this.tokenBuilder.addToken({
              line: node.location.start.line - 1,
              char: nodeStartChar + dotChar,
              length: 1,
              tokenType: 'operator',
              modifiers: []
            });
            
            // Token for field name
            const fieldLength = field.value.length;
            this.tokenBuilder.addToken({
              line: node.location.start.line - 1,
              char: nodeStartChar + dotChar + 1,
              length: fieldLength,
              tokenType: 'property',
              modifiers: []
            });
            
            currentPos = dotChar + 1 + fieldLength;
          }
        }
      }
      
      // Handle pipes
      if (node.pipes && node.pipes.length > 0) {
        let currentPos = nodeText.indexOf('|');
        for (const pipe of node.pipes) {
          if (currentPos !== -1) {
            // Token for '|' or '||' (parallel group)
            const isParallel = nodeText[currentPos + 1] === '|';
            this.tokenBuilder.addToken({
              line: node.location.start.line - 1,
              char: nodeStartChar + currentPos,
              length: isParallel ? 2 : 1,
              tokenType: 'operator',
              modifiers: []
            });
            
            // Token for "@" + pipe name as a single variable token (for FileReference nodes)
            const atSymbolPos = nodeText.indexOf('@', currentPos + (nodeText[currentPos + 1] === '|' ? 2 : 1));
            if (atSymbolPos !== -1) {
              const pipeTransform = pipe.transform || pipe.name; // Support both properties
              if (pipeTransform) {
                const pipeName = '@' + pipeTransform;
                this.tokenBuilder.addToken({
                  line: node.location.start.line - 1,
                  char: nodeStartChar + atSymbolPos,
                  length: pipeName.length,
                  tokenType: 'variable',
                  modifiers: []
                });
                
                // Check for arguments
                if (pipe.args && pipe.args.length > 0) {
                  const openParenPos = nodeText.indexOf('(', atSymbolPos + pipeName.length);
                  const closeParenPos = nodeText.indexOf(')', openParenPos);
                  
                  if (openParenPos !== -1 && closeParenPos !== -1) {
                    // Token for "("
                    this.tokenBuilder.addToken({
                      line: node.location.start.line - 1,
                      char: nodeStartChar + openParenPos,
                      length: 1,
                      tokenType: 'operator',
                      modifiers: []
                    });
                    
                    // Token for argument content
                    const argContent = nodeText.substring(openParenPos + 1, closeParenPos);
                    if (argContent.length > 0) {
                      this.tokenBuilder.addToken({
                        line: node.location.start.line - 1,
                        char: nodeStartChar + openParenPos + 1,
                        length: argContent.length,
                        tokenType: 'string',
                        modifiers: []
                      });
                    }
                    
                    // Token for ")"
                    this.tokenBuilder.addToken({
                      line: node.location.start.line - 1,
                      char: nodeStartChar + closeParenPos,
                      length: 1,
                      tokenType: 'operator',
                      modifiers: []
                    });
                    
                    // Find next pipe after the closing paren
                    currentPos = nodeText.indexOf('|', closeParenPos);
                  } else {
                    // Find next pipe
                    currentPos = nodeText.indexOf('|', currentPos + 1 + pipeTransform.length);
                  }
                } else {
                  // Find next pipe
                  currentPos = nodeText.indexOf('|', currentPos + 1 + pipeTransform.length);
                }
              } else {
                // No transform name, just move past this pipe
                currentPos = nodeText.indexOf('|', currentPos + 1);
              }
            } else {
              // No @ symbol found, move to next pipe
              currentPos = nodeText.indexOf('|', currentPos + 1);
            }
          }
        }
      }
    }
  
  private visitLoadContent(node: any, context: VisitorContext): void {
    const sourceText = this.document.getText();
    const nodeText = sourceText.substring(node.location.start.offset, node.location.end.offset);
    const nodeStartChar = node.location.start.column - 1;
    
    // Token for "<"
    this.tokenBuilder.addToken({
      line: node.location.start.line - 1,
      char: nodeStartChar,
      length: 1,
      tokenType: 'alligatorOpen',
      modifiers: []
    });
    
    // Determine where the file content ends (before pipes if present)
    let contentEndOffset = node.location.end.offset;
    let pipeStartOffset = -1;
    
    if (node.pipes && node.pipes.length > 0) {
      // Find the first pipe in the text
      const firstPipeIndex = nodeText.indexOf('|');
      if (firstPipeIndex !== -1) {
        pipeStartOffset = node.location.start.offset + firstPipeIndex;
        contentEndOffset = pipeStartOffset;
      }
    }
    
    if (!node.options?.section?.identifier) {
      // No section - tokenize as: <, filename, >, [pipes]
      
      // Calculate filename length (from < to > or to first |)
      let closeIndex;
      if (node.pipes && node.pipes.length > 0) {
        const pipeIndex = nodeText.indexOf('|');
        closeIndex = pipeIndex !== -1 ? pipeIndex - 1 : nodeText.lastIndexOf('>');
      } else {
        closeIndex = nodeText.lastIndexOf('>');
      }
      const filenameLength = closeIndex - 1; // -1 for the initial <
      
      if (filenameLength > 0) {
        this.tokenBuilder.addToken({
          line: node.location.start.line - 1,
          char: nodeStartChar + 1,
          length: filenameLength,
          tokenType: 'alligator',
          modifiers: []
        });
      }
      
      // Token for ">"
      const closePos = nodeStartChar + closeIndex;
      this.tokenBuilder.addToken({
        line: node.location.start.line - 1,
        char: closePos,
        length: 1,
        tokenType: 'alligatorClose',
        modifiers: []
      });
    } else {
      // Has section - tokenize as: <, filename, #, section, >, [pipes]
      
      // Find the # position to know where filename ends
      const hashIndex = nodeText.indexOf('#');
      if (hashIndex === -1) return; // Shouldn't happen
      
      // Token for filename (from after < to before space before #)
      const spaceBeforeHash = nodeText.lastIndexOf(' ', hashIndex - 1);
      const filenameEnd = spaceBeforeHash > 0 ? spaceBeforeHash : hashIndex;
      const filenameLength = filenameEnd - 1; // -1 for the initial <
      
      if (filenameLength > 0) {
        this.tokenBuilder.addToken({
          line: node.location.start.line - 1,
          char: nodeStartChar + 1, // After <
          length: filenameLength,
          tokenType: 'alligator',
          modifiers: []
        });
      }
      
      // Token for "#"
      this.tokenBuilder.addToken({
        line: node.location.start.line - 1,
        char: nodeStartChar + hashIndex,
        length: 1,
        tokenType: 'operator',
        modifiers: []
      });
      
      // Token for section
      const sectionNode = node.options.section.identifier;
      if (sectionNode.location) {
        this.tokenBuilder.addToken({
          line: sectionNode.location.start.line - 1,
          char: sectionNode.location.start.column - 1,
          length: sectionNode.location.end.column - sectionNode.location.start.column,
          tokenType: 'section',
          modifiers: []
        });
      }
      
      // Token for ">"
      let closeIndexForSection;
      if (node.pipes && node.pipes.length > 0) {
        const pipeIndex = nodeText.indexOf('|');
        // Find the > before the pipe
        const beforePipe = nodeText.substring(0, pipeIndex);
        closeIndexForSection = beforePipe.lastIndexOf('>');
      } else {
        closeIndexForSection = nodeText.lastIndexOf('>');
      }
      this.tokenBuilder.addToken({
        line: node.location.start.line - 1,
        char: nodeStartChar + closeIndexForSection,
        length: 1,
        tokenType: 'alligatorClose',
        modifiers: []
      });
    }
    
    // Handle pipes if present
    if (node.pipes && node.pipes.length > 0) {
      // Check if we can use pipe locations
      const hasPipeLocations = node.pipes[0]?.location?.start?.offset !== undefined;
      
      if (!hasPipeLocations) {
        // Fallback to text-based parsing
        let currentPos = nodeText.indexOf('|');
        for (const pipe of node.pipes) {
          if (currentPos !== -1) {
            // Token for '|' or '||' (parallel group)
            const isParallel = nodeText[currentPos + 1] === '|';
            this.tokenBuilder.addToken({
              line: node.location.start.line - 1,
              char: nodeStartChar + currentPos,
              length: isParallel ? 2 : 1,
              tokenType: 'operator',
              modifiers: []
            });
            
<<<<<<< HEAD
            // Token for pipe content: either @transform or inline effects (show, log, output)
            const afterPipe = currentPos + (isParallel ? 2 : 1);
            // Skip whitespace
            let contentStart = afterPipe;
            while (contentStart < nodeText.length && /\s/.test(nodeText[contentStart])) contentStart++;

            const effectName = (pipe.transform || pipe.name || '').toString();
            const isEffect = !/^@/.test(nodeText[contentStart]) && /^(show|log|output)\b/.test(effectName);

            if (isEffect) {
              // Add keyword for effect name
              this.tokenBuilder.addToken({
                line: node.location.start.line - 1,
                char: nodeStartChar + contentStart,
                length: effectName.length,
                tokenType: 'keyword',
                modifiers: []
              });

              // Heuristic tokenization for common effect arguments
              const segmentEnd = nodeText.indexOf('|', contentStart) === -1 ? nodeText.length : nodeText.indexOf('|', contentStart);
              const rest = nodeText.slice(contentStart + effectName.length, segmentEnd);

              if (effectName === 'output') {
                // Optional source var after 'output'
                const varMatch = rest.match(/\s+(@[A-Za-z_][A-Za-z0-9_]*)/);
                if (varMatch && varMatch.index !== undefined) {
                  const varChar = nodeStartChar + contentStart + effectName.length + varMatch.index + varMatch[0].indexOf('@');
                  this.tokenBuilder.addToken({
                    line: node.location.start.line - 1,
                    char: varChar,
                    length: varMatch[1].length,
                    tokenType: 'variable',
                    modifiers: []
                  });
                }
                const toMatch = rest.match(/\s+to\s+/);
                if (toMatch && toMatch.index !== undefined) {
                  const toChar = nodeStartChar + contentStart + effectName.length + toMatch.index + toMatch[0].indexOf('to');
                  this.tokenBuilder.addToken({
                    line: node.location.start.line - 1,
                    char: toChar,
                    length: 2,
                    tokenType: 'keyword',
                    modifiers: []
                  });
                  const targetStart = toMatch.index + toMatch[0].length;
                  const targetRest = rest.slice(targetStart);
                  const streamMatch = targetRest.match(/^(stdout|stderr)\b/);
                  if (streamMatch) {
                    const sChar = nodeStartChar + contentStart + effectName.length + targetStart;
                    this.tokenBuilder.addToken({
                      line: node.location.start.line - 1,
                      char: sChar,
                      length: streamMatch[1].length,
                      tokenType: 'keyword',
                      modifiers: []
                    });
                  } else {
                    const tVar = targetRest.match(/^(@[A-Za-z_][A-Za-z0-9_]*)/);
                    if (tVar) {
                      const tChar = nodeStartChar + contentStart + effectName.length + targetStart;
                      this.tokenBuilder.addToken({
                        line: node.location.start.line - 1,
                        char: tChar,
                        length: tVar[1].length,
                        tokenType: 'variable',
                        modifiers: []
                      });
                    } else if (/^"/.test(targetRest)) {
                      const m = targetRest.match(/^"([^"\\]|\\.)*"/);
                      if (m) {
                        const qChar = nodeStartChar + contentStart + effectName.length + targetStart;
                        this.tokenBuilder.addToken({
                          line: node.location.start.line - 1,
                          char: qChar,
                          length: m[0].length,
                          tokenType: 'string',
                          modifiers: []
                        });
                      }
                    }
                  }
                }
=======
            // Token for "@pipeName"
            const atSymbolPos = nodeText.indexOf('@', currentPos + (isParallel ? 2 : 1));
            if (atSymbolPos !== -1) {
              const pipeTransform = pipe.transform || pipe.name;
              if (pipeTransform) {
                const pipeName = '@' + pipeTransform;
                this.tokenBuilder.addToken({
                  line: node.location.start.line - 1,
                  char: nodeStartChar + atSymbolPos,
                  length: pipeName.length,
                  tokenType: 'variable',
                  modifiers: []
                });
                currentPos = nodeText.indexOf('|', currentPos + 1 + pipeTransform.length);
>>>>>>> 8df6c01f
              } else {
                // show/log: optional @var or quoted/backtick string
                const simpleArg = rest.match(/\s+(@[A-Za-z_][A-Za-z0-9_]*|`[^`]*`|"([^"\\]|\\.)*"|\'([^'\\]|\\.)*\')/);
                if (simpleArg && simpleArg.index !== undefined) {
                  const argText = simpleArg[1] || simpleArg[0].trim();
                  const argChar = nodeStartChar + contentStart + effectName.length + simpleArg.index + simpleArg[0].indexOf(argText);
                  this.tokenBuilder.addToken({
                    line: node.location.start.line - 1,
                    char: argChar,
                    length: argText.length,
                    tokenType: argText.startsWith('@') ? 'variable' : 'string',
                    modifiers: []
                  });
                }
              }

              currentPos = nodeText.indexOf('|', contentStart);
            } else {
              // Standard @transform flow
              const atSymbolPos = nodeText.indexOf('@', afterPipe);
              if (atSymbolPos !== -1) {
                const pipeTransform = pipe.transform || pipe.name;
                if (pipeTransform) {
                  const pipeName = '@' + pipeTransform;
                  this.tokenBuilder.addToken({
                    line: node.location.start.line - 1,
                    char: nodeStartChar + atSymbolPos,
                    length: pipeName.length,
                    tokenType: 'variable',
                    modifiers: []
                  });
                  currentPos = nodeText.indexOf('|', currentPos + 1 + pipeTransform.length);
                } else {
                  currentPos = nodeText.indexOf('|', currentPos + 1);
                }
              } else {
                currentPos = nodeText.indexOf('|', currentPos + 1);
              }
            }
          }
        }
        return;
      }
      
      // Use pipe locations when available
      for (const pipe of node.pipes) {
        if (!pipe.location?.start) {
          console.warn('[FileRef] Individual pipe missing location');
          continue;
        }
        
        // The pipe location includes the |@ prefix, so adjust accordingly
        const pipeStartOffset = pipe.location.start.offset;
        const pipeStartChar = pipe.location.start.column - 1;
        
<<<<<<< HEAD
        // Token for '|' or '||' (parallel group)
        // Detect parallel either when the next character is '|' (offset points at first '|')
        // or when the previous character is '|' (offset points at second '|').
        const sourceText = this.document.getText();
        const hasNextBar = sourceText[pipeStartOffset + 1] === '|';
        const hasPrevBar = sourceText[pipeStartOffset - 1] === '|';
        const isParallel = hasNextBar || hasPrevBar;

        const length = isParallel ? 2 : 1;
        const charStart = hasPrevBar ? (pipeStartChar - 1) : pipeStartChar;
=======
        // Token for '|' or '||' if previous char is also '|'
        const sourceText = this.document.getText();
        const isParallel = sourceText[pipeStartOffset + 1] === '@' && sourceText[pipeStartOffset - 1] === '|';
        const length = isParallel ? 2 : 1;
        const charStart = isParallel ? pipeStartChar - 1 : pipeStartChar;
>>>>>>> 8df6c01f
        
        this.tokenBuilder.addToken({
          line: pipe.location.start.line - 1,
          char: charStart,
          length,
          tokenType: 'operator',
          modifiers: []
        });
        
        // Token for next stage: either @transform or inline effects (show, log, output)
        const pipeTransform = pipe.transform || pipe.name; // Support both properties
<<<<<<< HEAD
        // Start after the pipe(s), skipping whitespace
        let contentOffset = pipeStartOffset + (hasPrevBar ? 1 : (hasNextBar ? 2 : 1));
        while (/\s/.test(sourceText[contentOffset])) contentOffset++;
        const contentPos = this.document.positionAt(contentOffset);

        const effectName = (pipeTransform || '').toString();
        const isEffect = sourceText[contentOffset] !== '@' && /^(show|log|output)\b/.test(effectName);
        if (isEffect) {
          // Effect keyword
          this.tokenBuilder.addToken({
            line: contentPos.line,
            char: contentPos.character,
            length: effectName.length,
            tokenType: 'keyword',
            modifiers: []
          });
          // Heuristic argument tokenization similar to VariableVisitor
          const endOfSegment = (() => {
            const idx = sourceText.indexOf('|', contentOffset);
            return idx === -1 ? sourceText.length : idx;
          })();
          const rest = sourceText.slice(contentOffset + effectName.length, endOfSegment);
          if (effectName === 'output') {
            const varMatch = rest.match(/\s+(@[A-Za-z_][A-Za-z0-9_]*)/);
            if (varMatch && varMatch.index !== undefined) {
              const vOffset = contentOffset + effectName.length + varMatch.index + varMatch[0].indexOf('@');
              const vPos = this.document.positionAt(vOffset);
              this.tokenBuilder.addToken({ line: vPos.line, char: vPos.character, length: varMatch[1].length, tokenType: 'variable', modifiers: [] });
            }
            const toMatch = rest.match(/\s+to\s+/);
            if (toMatch && toMatch.index !== undefined) {
              const toOffset = contentOffset + effectName.length + toMatch.index + toMatch[0].indexOf('to');
              const toPos = this.document.positionAt(toOffset);
              this.tokenBuilder.addToken({ line: toPos.line, char: toPos.character, length: 2, tokenType: 'keyword', modifiers: [] });
              const targetStart = toMatch.index + toMatch[0].length;
              const targetRest = rest.slice(targetStart);
              const stream = targetRest.match(/^(stdout|stderr)\b/);
              if (stream) {
                const sOffset = contentOffset + effectName.length + targetStart;
                const sPos = this.document.positionAt(sOffset);
                this.tokenBuilder.addToken({ line: sPos.line, char: sPos.character, length: stream[1].length, tokenType: 'keyword', modifiers: [] });
              } else {
                const tVar = targetRest.match(/^(@[A-Za-z_][A-Za-z0-9_]*)/);
                if (tVar) {
                  const tOffset = contentOffset + effectName.length + targetStart;
                  const tPos = this.document.positionAt(tOffset);
                  this.tokenBuilder.addToken({ line: tPos.line, char: tPos.character, length: tVar[1].length, tokenType: 'variable', modifiers: [] });
                } else if (/^"/.test(targetRest)) {
                  const m = targetRest.match(/^"([^"\\]|\\.)*"/);
                  if (m) {
                    const qOffset = contentOffset + effectName.length + targetStart;
                    const qPos = this.document.positionAt(qOffset);
                    this.tokenBuilder.addToken({ line: qPos.line, char: qPos.character, length: m[0].length, tokenType: 'string', modifiers: [] });
                  }
                }
              }
            }
          } else {
            const simpleArg = rest.match(/\s+(@[A-Za-z_][A-Za-z0-9_]*|`[^`]*`|"([^"\\]|\\.)*"|\'([^'\\]|\\.)*\')/);
            if (simpleArg && simpleArg.index !== undefined) {
              const argText = simpleArg[1] || simpleArg[0].trim();
              const aOffset = contentOffset + effectName.length + simpleArg.index + simpleArg[0].indexOf(argText);
              const aPos = this.document.positionAt(aOffset);
              this.tokenBuilder.addToken({ line: aPos.line, char: aPos.character, length: argText.length, tokenType: argText.startsWith('@') ? 'variable' : 'string', modifiers: [] });
            }
          }
        } else {
          // Regular @transform token
          const atChar = contentPos.character; // content starts at '@'
          this.tokenBuilder.addToken({
            line: pipe.location.start.line - 1,
            char: atChar,
            length: pipeTransform.length + 1, // +1 for @
            tokenType: 'variable',
            modifiers: []
          });
        }
=======
        this.tokenBuilder.addToken({
          line: pipe.location.start.line - 1,
          char: (isParallel ? charStart + 2 : pipeStartChar + 1),
          length: pipeTransform.length + 1, // +1 for @
          tokenType: 'variable',
          modifiers: []
        });
>>>>>>> 8df6c01f
        
        // Handle pipe arguments if present
        if (pipe.args && pipe.args.length > 0) {
          // Find the opening parenthesis position
          const argsStartOffset = pipeStartChar + 2 + (pipeTransform?.length || 0);
          
          // Token for "("
          this.tokenBuilder.addToken({
            line: pipe.location.start.line - 1,
            char: argsStartOffset,
            length: 1,
            tokenType: 'operator',
            modifiers: []
          });
          
          // For now, tokenize all args as a single string token
          // This matches the test expectation for "80" as a string
          // Use the pipe's location to extract just the pipe text
          const pipeText = sourceText.substring(pipe.location.start.offset, pipe.location.end.offset);
          const localOpenParen = pipeText.indexOf('(');
          const localCloseParen = pipeText.indexOf(')');
          
          if (localOpenParen !== -1 && localCloseParen !== -1) {
            const argsText = pipeText.substring(localOpenParen + 1, localCloseParen);
            
            if (argsText.length > 0) {
              this.tokenBuilder.addToken({
                line: pipe.location.start.line - 1,
                char: argsStartOffset + 1,
                length: argsText.length,
                tokenType: 'string',
                modifiers: []
              });
            }
          }
          
          // Token for ")"
          if (localCloseParen !== -1) {
            this.tokenBuilder.addToken({
              line: pipe.location.start.line - 1,
              char: pipeStartChar + localCloseParen,
              length: 1,
              tokenType: 'operator',
              modifiers: []
            });
          }
        }
      }
    }
  }
  
  private getLineStartOffset(text: string, lineIndex: number): number {
    if (lineIndex === 0) return 0;
    
    let offset = 0;
    let currentLine = 0;
    
    for (let i = 0; i < text.length && currentLine < lineIndex; i++) {
      if (text[i] === '\n') {
        currentLine++;
        if (currentLine === lineIndex) {
          offset = i + 1;
          break;
        }
      }
    }
    
    return offset;
  }
  
  private visitComment(node: any): void {
    this.commentHelper.tokenizeStandaloneComment(node);
  }
  
  private visitParameter(node: any): void {
    this.tokenBuilder.addToken({
      line: node.location.start.line - 1,
      char: node.location.start.column - 1,
      length: node.name?.length || TextExtractor.extract([node]).length,
      tokenType: 'parameter',
      modifiers: []
    });
  }
  
  private visitFrontmatter(node: any, context: VisitorContext): void {
    this.tokenBuilder.addToken({
      line: node.location.start.line - 1,
      char: node.location.start.column - 1,
      length: 3,
      tokenType: 'comment',
      modifiers: []
    });
    
    this.visitChildren(node, context, (child, ctx) => this.mainVisitor.visitNode(child, ctx));
    
    if (node.closeLocation) {
      this.tokenBuilder.addToken({
        line: node.closeLocation.start.line - 1,
        char: node.closeLocation.start.column - 1,
        length: 3,
        tokenType: 'comment',
        modifiers: []
      });
    }
  }
  
  private visitCodeFence(node: any): void {
    if (node.language && node.languageLocation) {
      this.tokenBuilder.addToken({
        line: node.languageLocation.start.line - 1,
        char: node.languageLocation.start.column - 1,
        length: node.language.length,
        tokenType: 'embedded',
        modifiers: []
      });
    }
    
    if (node.codeLocation && node.language) {
      this.tokenBuilder.addToken({
        line: node.codeLocation.start.line - 1,
        char: node.codeLocation.start.column - 1,
        length: node.code?.length || 0,
        tokenType: 'embeddedCode',
        modifiers: [],
        data: { language: node.language }
      });
    }
  }
}<|MERGE_RESOLUTION|>--- conflicted
+++ resolved
@@ -462,7 +462,6 @@
               modifiers: []
             });
             
-<<<<<<< HEAD
             // Token for pipe content: either @transform or inline effects (show, log, output)
             const afterPipe = currentPos + (isParallel ? 2 : 1);
             // Skip whitespace
@@ -547,22 +546,6 @@
                     }
                   }
                 }
-=======
-            // Token for "@pipeName"
-            const atSymbolPos = nodeText.indexOf('@', currentPos + (isParallel ? 2 : 1));
-            if (atSymbolPos !== -1) {
-              const pipeTransform = pipe.transform || pipe.name;
-              if (pipeTransform) {
-                const pipeName = '@' + pipeTransform;
-                this.tokenBuilder.addToken({
-                  line: node.location.start.line - 1,
-                  char: nodeStartChar + atSymbolPos,
-                  length: pipeName.length,
-                  tokenType: 'variable',
-                  modifiers: []
-                });
-                currentPos = nodeText.indexOf('|', currentPos + 1 + pipeTransform.length);
->>>>>>> 8df6c01f
               } else {
                 // show/log: optional @var or quoted/backtick string
                 const simpleArg = rest.match(/\s+(@[A-Za-z_][A-Za-z0-9_]*|`[^`]*`|"([^"\\]|\\.)*"|\'([^'\\]|\\.)*\')/);
@@ -598,6 +581,20 @@
                 } else {
                   currentPos = nodeText.indexOf('|', currentPos + 1);
                 }
+            // Token for "@pipeName"
+            const atSymbolPos = nodeText.indexOf('@', currentPos + (isParallel ? 2 : 1));
+            if (atSymbolPos !== -1) {
+              const pipeTransform = pipe.transform || pipe.name;
+              if (pipeTransform) {
+                const pipeName = '@' + pipeTransform;
+                this.tokenBuilder.addToken({
+                  line: node.location.start.line - 1,
+                  char: nodeStartChar + atSymbolPos,
+                  length: pipeName.length,
+                  tokenType: 'variable',
+                  modifiers: []
+                });
+                currentPos = nodeText.indexOf('|', currentPos + 1 + pipeTransform.length);
               } else {
                 currentPos = nodeText.indexOf('|', currentPos + 1);
               }
@@ -618,7 +615,6 @@
         const pipeStartOffset = pipe.location.start.offset;
         const pipeStartChar = pipe.location.start.column - 1;
         
-<<<<<<< HEAD
         // Token for '|' or '||' (parallel group)
         // Detect parallel either when the next character is '|' (offset points at first '|')
         // or when the previous character is '|' (offset points at second '|').
@@ -629,13 +625,6 @@
 
         const length = isParallel ? 2 : 1;
         const charStart = hasPrevBar ? (pipeStartChar - 1) : pipeStartChar;
-=======
-        // Token for '|' or '||' if previous char is also '|'
-        const sourceText = this.document.getText();
-        const isParallel = sourceText[pipeStartOffset + 1] === '@' && sourceText[pipeStartOffset - 1] === '|';
-        const length = isParallel ? 2 : 1;
-        const charStart = isParallel ? pipeStartChar - 1 : pipeStartChar;
->>>>>>> 8df6c01f
         
         this.tokenBuilder.addToken({
           line: pipe.location.start.line - 1,
@@ -647,7 +636,6 @@
         
         // Token for next stage: either @transform or inline effects (show, log, output)
         const pipeTransform = pipe.transform || pipe.name; // Support both properties
-<<<<<<< HEAD
         // Start after the pipe(s), skipping whitespace
         let contentOffset = pipeStartOffset + (hasPrevBar ? 1 : (hasNextBar ? 2 : 1));
         while (/\s/.test(sourceText[contentOffset])) contentOffset++;
@@ -725,15 +713,6 @@
             modifiers: []
           });
         }
-=======
-        this.tokenBuilder.addToken({
-          line: pipe.location.start.line - 1,
-          char: (isParallel ? charStart + 2 : pipeStartChar + 1),
-          length: pipeTransform.length + 1, // +1 for @
-          tokenType: 'variable',
-          modifiers: []
-        });
->>>>>>> 8df6c01f
         
         // Handle pipe arguments if present
         if (pipe.args && pipe.args.length > 0) {
@@ -784,30 +763,15 @@
       }
     }
   }
-  
-  private getLineStartOffset(text: string, lineIndex: number): number {
-    if (lineIndex === 0) return 0;
-    
-    let offset = 0;
-    let currentLine = 0;
-    
-    for (let i = 0; i < text.length && currentLine < lineIndex; i++) {
-      if (text[i] === '\n') {
-        currentLine++;
-        if (currentLine === lineIndex) {
-          offset = i + 1;
-          break;
-        }
-      }
-    }
-    
-    return offset;
-  }
-  
+
+  }
+
+  }
+
   private visitComment(node: any): void {
     this.commentHelper.tokenizeStandaloneComment(node);
   }
-  
+
   private visitParameter(node: any): void {
     this.tokenBuilder.addToken({
       line: node.location.start.line - 1,
@@ -817,7 +781,7 @@
       modifiers: []
     });
   }
-  
+
   private visitFrontmatter(node: any, context: VisitorContext): void {
     this.tokenBuilder.addToken({
       line: node.location.start.line - 1,
@@ -826,9 +790,7 @@
       tokenType: 'comment',
       modifiers: []
     });
-    
     this.visitChildren(node, context, (child, ctx) => this.mainVisitor.visitNode(child, ctx));
-    
     if (node.closeLocation) {
       this.tokenBuilder.addToken({
         line: node.closeLocation.start.line - 1,
@@ -839,7 +801,7 @@
       });
     }
   }
-  
+
   private visitCodeFence(node: any): void {
     if (node.language && node.languageLocation) {
       this.tokenBuilder.addToken({
@@ -850,7 +812,6 @@
         modifiers: []
       });
     }
-    
     if (node.codeLocation && node.language) {
       this.tokenBuilder.addToken({
         line: node.codeLocation.start.line - 1,
