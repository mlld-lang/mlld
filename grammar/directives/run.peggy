// RUN DIRECTIVE
// Implementation of the @run directive for executing commands and code

/* 
# Run Directive

The run directive executes shell commands, code blocks, or references to exec-defined variables.
It can be used in three main forms:
1. @run command-string        - Execute a shell command
2. @run language [code-block] - Execute a code block in the specified language
3. @run @commandVariable      - Execute a previously defined command/code reference
*/

// Core content handlers (context, tokens, whitespace, variables, command, code)
// are automatically included by the build process - no imports needed

// -------------------------------------------------------------
// TOP-LEVEL RUN DIRECTIVE
// -------------------------------------------------------------

// Primary @run directive - Semantic parsing based on what follows @run
// Order matters: most specific patterns first
AtRun
<<<<<<< HEAD
  = DirectiveContext "@run" _ security:(SecurityOptions _)? "@" commandRef:RunCommandReference withClause:WithClause? comment:InlineComment? {
      const securityOptions = security ? security[0] : null;
      helpers.debug('AtRun matched command reference', { commandRef, securityOptions, withClause });
      
      const values = {
        identifier: commandRef.identifier,
        args: commandRef.args || []
      };
      
      const raw = {
        identifier: commandRef.rawIdentifier,
        args: commandRef.rawArgs || []
      };
      
      const meta = {
        argumentCount: commandRef.args ? commandRef.args.length : 0,
        ...helpers.createSecurityMeta(securityOptions),
        ...(comment ? { comment } : {})
      };
      
      // Add with clause if present
      if (withClause) {
        values.withClause = withClause;
        raw.withClause = withClause;
        meta.withClause = withClause;
      }
=======
  = DirectiveContext "@run" _ security:(SecurityOptions _)? lang:RunCodeLanguage _ "[" content:$(CodeLiteralContent) "]" comment:InlineComment? {
      // Language detected -> Code semantics (no interpolation)
      const securityOptions = security ? security[0] : null;
      helpers.debug('AtRun matched language code block', { lang, content, securityOptions });
>>>>>>> ac7e7bd1
      
      return helpers.createStructuredDirective(
        'run',
<<<<<<< HEAD
        'runExec',
        values,
        raw,
        meta,
=======
        'runCode',
        {
          lang: [helpers.createNode(NodeType.Text, { content: lang, location: location() })],
          args: [],
          code: [helpers.createNode(NodeType.Text, { content, location: location() })]
        },
        {
          lang: lang,
          args: [],
          code: content
        },
        {
          isMultiLine: content.includes('\n'),
          ...helpers.createSecurityMeta(securityOptions),
          ...(comment ? { comment } : {})
        },
>>>>>>> ac7e7bd1
        location(),
        'code'
      );
    }
<<<<<<< HEAD
  / DirectiveContext "@run" _ security:(SecurityOptions _)? command:CommandCore withClause:WithClause? comment:InlineComment? {
      const securityOptions = security ? security[0] : null;
      helpers.debug('AtRun matched shell command', { command, securityOptions, withClause });
      
      const meta = {
        ...command.meta,
        isMultiLine: command.raw.command.includes('\n'),
        ...helpers.createSecurityMeta(securityOptions),
        ...(comment ? { comment } : {})
      };
      
      const values = command.values;
      const raw = command.raw;
      
      // Add with clause if present
      if (withClause) {
        values.withClause = withClause;
        raw.withClause = withClause;
        meta.withClause = withClause;
=======
  / DirectiveContext "@run" _ security:(SecurityOptions _)? "[" parts:RunCommandParts "]" comment:InlineComment? {
      // Bracket detected without language -> Command semantics (with @var interpolation)
      const securityOptions = security ? security[0] : null;
      helpers.debug('AtRun matched bracketed command', { parts, securityOptions });
      
      const rawCommand = helpers.reconstructRawString(parts);
      
      // Extract command bases from the parts
      let commandBases = [];
      let rawBases = [];
      
      // Simple command base detection from first text segment
      if (parts.length > 0 && parts[0].type === NodeType.Text) {
        const cmdMatch = parts[0].content.match(/^(\S+)/);
        if (cmdMatch) {
          commandBases.push(helpers.createNode(NodeType.CommandBase, {
            command: cmdMatch[1],
            location: parts[0].location
          }));
          rawBases.push(cmdMatch[1]);
        }
>>>>>>> ac7e7bd1
      }
      
      return helpers.createStructuredDirective(
        'run',
        'runCommand',
<<<<<<< HEAD
        values,
        raw,
        meta,
=======
        {
          command: parts,
          commandBases: commandBases
        },
        {
          command: rawCommand,
          commandBases: rawBases
        },
        {
          isMultiLine: rawCommand.includes('\n'),
          commandCount: commandBases.length,
          hasScriptRunner: false,
          ...helpers.createSecurityMeta(securityOptions),
          ...(comment ? { comment } : {})
        },
        location(),
        'command'
      );
    }
  / DirectiveContext "@run" _ security:(SecurityOptions _)? "@" commandRef:RunCommandReference comment:InlineComment? {
      // @ detected -> Command reference (exec)
      const securityOptions = security ? security[0] : null;
      helpers.debug('AtRun matched command reference', { commandRef, securityOptions });
      
      return helpers.createStructuredDirective(
        'run',
        'runExec',
        {
          identifier: commandRef.identifier,
          args: commandRef.args || []
        },
        {
          identifier: commandRef.rawIdentifier,
          args: commandRef.rawArgs || []
        },
        {
          argumentCount: commandRef.args ? commandRef.args.length : 0,
          ...helpers.createSecurityMeta(securityOptions),
          ...(comment ? { comment } : {})
        },
>>>>>>> ac7e7bd1
        location(),
        'exec'
      );
    }
<<<<<<< HEAD
  / DirectiveContext "@run" _ security:(SecurityOptions _)? runCode:RunLanguageCodeCore withClause:WithClause? comment:InlineComment? {
=======
  / DirectiveContext "@run" _ security:(SecurityOptions _)? runCode:RunLanguageCodeCore comment:InlineComment? {
      // Language with args pattern (delegated to core)
>>>>>>> ac7e7bd1
      const securityOptions = security ? security[0] : null;
      helpers.debug('AtRun matched language code block using shared abstraction', runCode, securityOptions, withClause);
      
      const meta = {
        ...runCode.meta,
        ...helpers.createSecurityMeta(securityOptions),
        ...(comment ? { comment } : {})
      };
      
      const values = runCode.values;
      const raw = runCode.raw;
      
      // Add with clause if present
      if (withClause) {
        values.withClause = withClause;
        raw.withClause = withClause;
        meta.withClause = withClause;
      }
      
      return helpers.createStructuredDirective(
        'run',
        'runCode',
        values,
        raw,
        meta,
        runCode.location,
        'code'
      );
    }

// -------------------------------------------------------------
// RUN DIRECTIVE FOR RHS CONTEXTS
// -------------------------------------------------------------

// Run directive reference in RHS contexts (nested in other directives)
RunDirectiveRef
  = RunCodeBlockContext runCode:RunLanguageCodeCore {
      helpers.debug('RunDirectiveRef matched code in RHS using shared abstraction', runCode);
      
      // Use the shared abstraction but add RHS-specific metadata
      return helpers.createStructuredDirective(
        'run',
        'runCode',
        runCode.values,
        runCode.raw,
        { 
          ...runCode.meta,
          isRHSRef: true
        },
        runCode.location
      );
    }
  / command:CommandCore {
      helpers.debug('RunDirectiveRef matched in RHS', { command });
      
      return helpers.createStructuredDirective(
        'run',
        'runCommand',
        command.values,
        command.raw,
        { 
          ...command.meta, 
          isRHSRef: true,
          isMultiLine: command.raw.command.includes('\n')
        },
        location()
      );
    }

// -------------------------------------------------------------
// HELPER RULES
// -------------------------------------------------------------

// Command reference structure (for @run @command with field access support)
RunCommandReference
  = identifier:BaseIdentifier fields:AnyFieldAccess* _ args:RunCommandArguments? {
      // Process arguments if present
      const processedArgs = args || [];
      const rawArgs = processedArgs.map(arg => {
        if (arg.type === NodeType.Text) return arg.content;
        if (arg.type === NodeType.VariableReference) return arg.identifier;
        return '';
      });
      
      // Create a variable reference node with field access support
      const varRef = helpers.createVariableReferenceNode('varIdentifier', {
        identifier: identifier,
        ...(fields.length > 0 ? { fields: fields } : {})
      }, location());
      
      return {
        identifier: [varRef],
        rawIdentifier: identifier,
        fields: fields,
        args: processedArgs,
        rawArgs: rawArgs
      };
    }

// Arguments for command references
RunCommandArguments
  = "(" _ args:RunCommandArgumentList? _ ")" {
      return args || [];
    }

// Using standard list pattern from patterns/lists.peggy
RunCommandArgumentList
  = first:RunCommandArgument rest:(CommaSpace arg:RunCommandArgument { return arg; })* {
      return [first, ...rest];
    }

RunCommandArgument
  = str:StringLiteral {
      return helpers.createNode(NodeType.Text, { content: str, location: location() });
    }
  / varRef:Variable {
      return varRef;
    }
  / val:$([^,)]+) {
      // Plain value (raw argument)
      return helpers.createNode(NodeType.Text, { content: val.trim(), location: location() });
    }

// Command parts for semantic parsing of bracketed commands
RunCommandParts
  = parts:(RunCommandVariable / RunCommandText)* {
      return parts;
    }

// Variable in command context - no context predicate needed
RunCommandVariable
  = "@" id:BaseIdentifier fields:AnyFieldAccess* {
      const normalizedId = helpers.normalizePathVar(id);
      return helpers.createVariableReferenceNode('varIdentifier', {
        identifier: normalizedId,
        ...(fields.length > 0 ? { fields: fields } : {})
      }, location());
    }
  / SpecialVariable  // Special vars like @., @TIME, etc.

// Text segments in commands - handle nested brackets
RunCommandText
  = chars:RunCommandChar+ {
      const content = chars.join('');
      return helpers.createNode(NodeType.Text, { content, location: location() });
    }

// Characters in commands - handle nested brackets
RunCommandChar
  = '[' inner:RunCommandInnerContent ']' {
      // Preserve brackets in commands
      return '[' + inner + ']';
    }
  / !'@' !']' char:. { return char; }

// Inner content of nested brackets
RunCommandInnerContent
  = chars:RunCommandInnerChar* {
      return chars.join('');
    }

// Characters inside nested brackets
RunCommandInnerChar  
  = '[' inner:RunCommandInnerContent ']' {
      // Handle deeply nested brackets
      return '[' + inner + ']';
    }
  / !']' char:. { return char; }<|MERGE_RESOLUTION|>--- conflicted
+++ resolved
@@ -21,23 +21,25 @@
 // Primary @run directive - Semantic parsing based on what follows @run
 // Order matters: most specific patterns first
 AtRun
-<<<<<<< HEAD
-  = DirectiveContext "@run" _ security:(SecurityOptions _)? "@" commandRef:RunCommandReference withClause:WithClause? comment:InlineComment? {
+  = DirectiveContext "@run" _ security:(SecurityOptions _)? lang:RunCodeLanguage _ "[" content:$(CodeLiteralContent) "]" withClause:WithClause? comment:InlineComment? {
+      // Language detected -> Code semantics (no interpolation)
       const securityOptions = security ? security[0] : null;
-      helpers.debug('AtRun matched command reference', { commandRef, securityOptions, withClause });
+      helpers.debug('AtRun matched language code block', { lang, content, securityOptions, withClause });
       
       const values = {
-        identifier: commandRef.identifier,
-        args: commandRef.args || []
+        lang: [helpers.createNode(NodeType.Text, { content: lang, location: location() })],
+        args: [],
+        code: [helpers.createNode(NodeType.Text, { content, location: location() })]
       };
       
       const raw = {
-        identifier: commandRef.rawIdentifier,
-        args: commandRef.rawArgs || []
+        lang: lang,
+        args: [],
+        code: content
       };
       
       const meta = {
-        argumentCount: commandRef.args ? commandRef.args.length : 0,
+        isMultiLine: content.includes('\n'),
         ...helpers.createSecurityMeta(securityOptions),
         ...(comment ? { comment } : {})
       };
@@ -48,67 +50,21 @@
         raw.withClause = withClause;
         meta.withClause = withClause;
       }
-=======
-  = DirectiveContext "@run" _ security:(SecurityOptions _)? lang:RunCodeLanguage _ "[" content:$(CodeLiteralContent) "]" comment:InlineComment? {
-      // Language detected -> Code semantics (no interpolation)
-      const securityOptions = security ? security[0] : null;
-      helpers.debug('AtRun matched language code block', { lang, content, securityOptions });
->>>>>>> ac7e7bd1
-      
-      return helpers.createStructuredDirective(
-        'run',
-<<<<<<< HEAD
-        'runExec',
+      
+      return helpers.createStructuredDirective(
+        'run',
+        'runCode',
         values,
         raw,
         meta,
-=======
-        'runCode',
-        {
-          lang: [helpers.createNode(NodeType.Text, { content: lang, location: location() })],
-          args: [],
-          code: [helpers.createNode(NodeType.Text, { content, location: location() })]
-        },
-        {
-          lang: lang,
-          args: [],
-          code: content
-        },
-        {
-          isMultiLine: content.includes('\n'),
-          ...helpers.createSecurityMeta(securityOptions),
-          ...(comment ? { comment } : {})
-        },
->>>>>>> ac7e7bd1
         location(),
         'code'
       );
     }
-<<<<<<< HEAD
-  / DirectiveContext "@run" _ security:(SecurityOptions _)? command:CommandCore withClause:WithClause? comment:InlineComment? {
-      const securityOptions = security ? security[0] : null;
-      helpers.debug('AtRun matched shell command', { command, securityOptions, withClause });
-      
-      const meta = {
-        ...command.meta,
-        isMultiLine: command.raw.command.includes('\n'),
-        ...helpers.createSecurityMeta(securityOptions),
-        ...(comment ? { comment } : {})
-      };
-      
-      const values = command.values;
-      const raw = command.raw;
-      
-      // Add with clause if present
-      if (withClause) {
-        values.withClause = withClause;
-        raw.withClause = withClause;
-        meta.withClause = withClause;
-=======
-  / DirectiveContext "@run" _ security:(SecurityOptions _)? "[" parts:RunCommandParts "]" comment:InlineComment? {
+  / DirectiveContext "@run" _ security:(SecurityOptions _)? "[" parts:RunCommandParts "]" withClause:WithClause? comment:InlineComment? {
       // Bracket detected without language -> Command semantics (with @var interpolation)
       const securityOptions = security ? security[0] : null;
-      helpers.debug('AtRun matched bracketed command', { parts, securityOptions });
+      helpers.debug('AtRun matched bracketed command', { parts, securityOptions, withClause });
       
       const rawCommand = helpers.reconstructRawString(parts);
       
@@ -126,68 +82,83 @@
           }));
           rawBases.push(cmdMatch[1]);
         }
->>>>>>> ac7e7bd1
+      }
+      
+      const values = {
+        command: parts,
+        commandBases: commandBases
+      };
+      
+      const raw = {
+        command: rawCommand,
+        commandBases: rawBases
+      };
+      
+      const meta = {
+        isMultiLine: rawCommand.includes('\n'),
+        commandCount: commandBases.length,
+        hasScriptRunner: false,
+        ...helpers.createSecurityMeta(securityOptions),
+        ...(comment ? { comment } : {})
+      };
+      
+      // Add with clause if present
+      if (withClause) {
+        values.withClause = withClause;
+        raw.withClause = withClause;
+        meta.withClause = withClause;
       }
       
       return helpers.createStructuredDirective(
         'run',
         'runCommand',
-<<<<<<< HEAD
         values,
         raw,
         meta,
-=======
-        {
-          command: parts,
-          commandBases: commandBases
-        },
-        {
-          command: rawCommand,
-          commandBases: rawBases
-        },
-        {
-          isMultiLine: rawCommand.includes('\n'),
-          commandCount: commandBases.length,
-          hasScriptRunner: false,
-          ...helpers.createSecurityMeta(securityOptions),
-          ...(comment ? { comment } : {})
-        },
         location(),
         'command'
       );
     }
-  / DirectiveContext "@run" _ security:(SecurityOptions _)? "@" commandRef:RunCommandReference comment:InlineComment? {
+  / DirectiveContext "@run" _ security:(SecurityOptions _)? "@" commandRef:RunCommandReference withClause:WithClause? comment:InlineComment? {
       // @ detected -> Command reference (exec)
       const securityOptions = security ? security[0] : null;
-      helpers.debug('AtRun matched command reference', { commandRef, securityOptions });
+      helpers.debug('AtRun matched command reference', { commandRef, securityOptions, withClause });
+      
+      const values = {
+        identifier: commandRef.identifier,
+        args: commandRef.args || []
+      };
+      
+      const raw = {
+        identifier: commandRef.rawIdentifier,
+        args: commandRef.rawArgs || []
+      };
+      
+      const meta = {
+        argumentCount: commandRef.args ? commandRef.args.length : 0,
+        ...helpers.createSecurityMeta(securityOptions),
+        ...(comment ? { comment } : {})
+      };
+      
+      // Add with clause if present
+      if (withClause) {
+        values.withClause = withClause;
+        raw.withClause = withClause;
+        meta.withClause = withClause;
+      }
       
       return helpers.createStructuredDirective(
         'run',
         'runExec',
-        {
-          identifier: commandRef.identifier,
-          args: commandRef.args || []
-        },
-        {
-          identifier: commandRef.rawIdentifier,
-          args: commandRef.rawArgs || []
-        },
-        {
-          argumentCount: commandRef.args ? commandRef.args.length : 0,
-          ...helpers.createSecurityMeta(securityOptions),
-          ...(comment ? { comment } : {})
-        },
->>>>>>> ac7e7bd1
+        values,
+        raw,
+        meta,
         location(),
         'exec'
       );
     }
-<<<<<<< HEAD
   / DirectiveContext "@run" _ security:(SecurityOptions _)? runCode:RunLanguageCodeCore withClause:WithClause? comment:InlineComment? {
-=======
-  / DirectiveContext "@run" _ security:(SecurityOptions _)? runCode:RunLanguageCodeCore comment:InlineComment? {
       // Language with args pattern (delegated to core)
->>>>>>> ac7e7bd1
       const securityOptions = security ? security[0] : null;
       helpers.debug('AtRun matched language code block using shared abstraction', runCode, securityOptions, withClause);
       
