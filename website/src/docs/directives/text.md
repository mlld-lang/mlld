--- conflicted
+++ resolved
@@ -65,20 +65,6 @@
 - Text variables: `[[Hello, {{name}}!]]`
 - Field access: `[[User: {{user.name}}]]`
 
-<<<<<<< HEAD
-=======
-## String Concatenation
-
-```mlld
-@text first = "Hello"
-@text second = "World"
-@text message = @first ++ " " ++ @second
-```
-
-- Requires spaces on both sides of the `++` operator
-- Joins string parts without adding spaces between them
-- Cannot concatenate across multiple lines
->>>>>>> 21e874ae
 
 ## Examples
 
