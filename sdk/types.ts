--- conflicted
+++ resolved
@@ -6,7 +6,6 @@
 import type { CapabilityContext, DataLabel, SecurityDescriptor } from '@core/types/security';
 import type { StateWrite } from '@core/types/state';
 import type { Variable } from '@core/types/variable';
-import type { StateWrite } from '@core/types/state';
 import type { StreamEvent } from '@interpreter/eval/pipeline/stream-bus';
 import type { StreamingOptions } from '@interpreter/eval/pipeline/streaming-options';
 import type { EffectHandler, Effect } from '@interpreter/env/EffectHandler';
@@ -55,10 +54,7 @@
   recordEffects?: boolean;
   emitter?: ExecutionEmitter;
   dynamicModules?: Record<string, string | Record<string, unknown>>;
-<<<<<<< HEAD
-=======
   ast?: any;
->>>>>>> 17188c0b
 }
 
 export interface StructuredEffect extends Effect {
