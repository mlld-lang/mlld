--- conflicted
+++ resolved
@@ -5,7 +5,6 @@
 The format is based on [Keep a Changelog](https://keepachangelog.com/en/1.0.0/),
 and this project adheres to [Semantic Versioning](https://semver.org/spec/v2.0.0.html).
 
-<<<<<<< HEAD
 ## [Unreleased]
 
 ### Fixed
@@ -32,7 +31,7 @@
   - Added `<FILE_LOADING_GLOBS>` section with prominent glob pattern examples and array access patterns
   - Enhanced interpolation table to emphasize single quotes are literal (no interpolation)
   - Added "Variable scoping (security)" section explaining JS/Node blocks only access explicit parameters
-=======
+
 ## [2.0.0-rc70]
 ### Fixed
 - **Parallel for loop circular reference detection**: Fixed false positive circular reference warnings when multiple parallel tasks load the same file
@@ -40,7 +39,6 @@
   - Prevents `Warning: Circular reference detected` when parallel tasks legitimately reference the same shared file
   - Real circular references (A includes B includes A) are still correctly detected via parent chain checking
   - Regression test added in `tests/cases/regression/parallel-interpolation-stack/`
->>>>>>> ffb074e7
 
 ## [2.0.0-rc69]
 ### Fixed
