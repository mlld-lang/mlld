# Changelog

All notable changes to the mlld project will be documented in this file.

The format is based on [Keep a Changelog](https://keepachangelog.com/en/1.0.0/),
and this project adheres to [Semantic Versioning](https://semver.org/spec/v2.0.0.html).

## [2.0.0-rc50]
### Added
- **`mlld nvim-setup` command**: Auto-configure Neovim LSP support
  - Detects Neovim setup (LazyVim, vanilla, etc.) and creates appropriate config
  - Cross-platform: uses `where` on Windows, `which` on Unix
  - Alias: `mlld nvim` for convenience

- **LSP/Editor updates**: Semantic tokens cover pipeline parallel groups (`||`), with.pipeline (incl. nested) and `with { format: ... }`, and `/for parallel`; directive/completion tweaks include `/log` and format values. VS Code extension runs semantic-only (legacy providers removed); fallback TextMate grammar highlights `parallel` and `format`.

<<<<<<< HEAD
- Expression system completeness:
  - when-expressions usable in `/var` assignments, array literals, and function arguments
  - `when` allowed in `for` collection RHS; `none => skip` filters non-matches
  - `foreach` allowed in `/exe` RHS; executable foreach callable like any other function
  - `/show foreach @func(@arrays)` with `with { separator, template }` formatting options

=======
>>>>>>> 8df6c01f
### Fixed
- #411: Nested `/for` collection returns `[]` for empty arrays in both plain `/show` and when piped to `@json`. Removes accidental `{}` output.
- `isLoadContentResultArray` does not match untagged empty arrays; prevents misclassification of generic empty arrays.

## [2.0.0-rc49]
### Added
- **Pipeline parallel groups**: `A || B || C` executes commands concurrently as a single stage
  - With-clause parity: nested arrays represent a parallel group (e.g., `with { pipeline: [ [@left, @right], @combine ] }`)
  - Concurrency capped by `MLLD_PARALLEL_LIMIT` (default `4`); results preserve declaration order and flow to the next stage as a JSON array string
- **Rate-limit resilience in pipelines**: 429/"rate limit" errors trigger exponential backoff with bounded retries per stage
- **Unified effect attachment**: Single helper attaches inline builtin effects (show/log/output) to preceding stages and to each branch of parallel groups
- **/for parallel execution**: Parallel iteration with optional cap and pacing
  - Default cap from `MLLD_PARALLEL_LIMIT`; override per loop: `/for 3 parallel @x in @items => ...`
  - Optional pacing between starts: `/for (3, 1s) parallel @x in @items => ...` (units: ms, s, m, h)
  - Directive form streams effects as iterations complete; collection form preserves input order in results

### Fixed
- **Retry in parallel groups**: Returning `retry` from within a parallel group rejects with a clear error (retry is unsupported inside the group)
- **Parallel limit hardening**: `MLLD_PARALLEL_LIMIT` parsing clamps invalid/low values to defaults; limit is read per execution to respect environment overrides

### Documentation
- Updated developer docs for parallel execution: shorthand `||` rule (no leading `||`), with-clause nested group syntax, effect behavior on groups, and references to tests
- Updated iterator docs to include `/for parallel` with cap overrides and pacing; clarified iterator vs pipeline parallelism and rate-limit behavior

## [2.0.0-rc48]
### Added
- **Large variable support for bash/shell executors**: Automatic handling of variables exceeding Node.js environment limits
  - Shell mode (`/run sh {...}`) automatically injects large variables directly into scripts, bypassing Node's ~128KB limit
  - Works transparently - use `$varname` as usual, mlld handles the injection method based on size
  - Enabled by default via `MLLD_BASH_HEREDOC` (can be disabled if needed)
  - Configurable threshold via `MLLD_MAX_BASH_ENV_VAR_SIZE` (default: 131072 bytes)

### Fixed
- **E2BIG errors with large data**: Fixed Node.js throwing errors when passing large variables to shell commands
  - Common when loading entire codebases: `<**/*.js>`, `<**/*.sol>`, etc.
  - Affects audit workflows processing multiple files simultaneously
  - Simple `/run {...}` commands now provide helpful error messages suggesting shell mode

### Documentation
- Updated large variables documentation with clearer, more accessible language
- Removed unnecessary configuration details since feature is enabled by default
- Added explanation of why shell mode works (direct script injection vs environment passing)

## [2.0.0-rc47]
### Added
- e2e tests for method chaining and templates
- Deprecation tracker and DeprecationError
- Deprecation notice for array dot notation

### Changed
- Interpolation precedence for quotes/templates

### Fixed
- Post-field/index on execs across contexts
- Tail pipeline on builtin methods
- Template method calls

## [2.0.0-rc46]
### Fixed
- **Method calls in when conditions**: Fixed grammar bug preventing method calls on function results in `/when` and `/exe...when` conditions
- **CommendRef interpolation issue**: Fixed grammar bug preventing full interpolation of values inside quotes/templates inside executables

## [2.0.0-rc45]
### Added
- **Builtin methods for arrays and strings**: Common JavaScript methods available on variables
  - Array methods: `.includes(value)`, `.indexOf(value)`, `.length()`, `.join(separator)`
  - String methods: `.includes(substring)`, `.indexOf(substring)`, `.length()`, `.toLowerCase()`, `.toUpperCase()`, `.trim()`, `.startsWith(prefix)`, `.endsWith(suffix)`, `.split(separator)`
  - Methods work with both literal and variable arguments: `@list.includes("item")` or `@list.includes(@search)`
  - Implemented as field access exec patterns, treated as ExecInvocations internally
  - Example: `/show @fruits.includes("banana")` returns `true` if the array contains "banana"
  - Eliminates need for JavaScript wrappers for common operations
- **External template file support**: `.att` and `.mtt`
  - `.att` (at template): interpolates `@vars` and `<file.md>` references
  - `.mtt` (mustache template): interpolates `{{vars}}` (simple mustache‑style)
  - Define as executables: `/exe @name(params) = template "path/to/file.att|.mtt"`
  - Invoke with arguments: `/show @name("val1", "val2")`
- **Testing improvements**: 
  - Basic documentation tests to ensure published docs have valid syntax
  - Performance test suite

### Changed
- `/import` no longer accepts `.att`/`.mtt`. Importing these files emits an educational error with the proper usage example (use `/exe ... = template "path"`).

### Fixed
- **Incorrect docs:** Corrected errant syntax in docs, added testing infrastructure for ensuring published docs' syntax is always valid.
- **when-expression `none` condition evaluation**: Fixed bug where variable assignments prevented `none` conditions from executing
  - Variable assignments (`@var = value`) in when expressions are now correctly treated as side effects, not return values, enabling the `none` condition to execute when no value-producing actions match (e.g., `show`, function calls, `retry`). Most importantly, conditions that only assign variables no longer prevent `none` from executing when later conditions don't match
- **Triple-colon template interpolation in executables (#379)**: Fixed bug where triple-colon templates with `{{var}}` syntax weren't being interpolated when passed as arguments to executable functions
- **Undefined variable syntax preservation**: Fixed bug where undefined variables in triple-colon templates incorrectly displayed as `@varname` instead of preserving the original `{{varname}}` syntax
- **Parser incorrectly matching variables in plain text**: Fixed 3+ month old bug where `{{var}}` syntax was being parsed as variable references in plain text/markdown content

## [2.0.0-rc44]
### Fixed
- when-expression in `/exe`: local assignments now visible to subsequent actions; conditions evaluate against accumulated env.
- Effect streaming restored for when-actions; `show` tagged and handled pipeline-aware to avoid unintended echoes at stage end.
- Pipeline retries with `show` in stage: preserve attempt output and continue by forwarding prior input; final stage suppresses echo.
- `/run` output handling hardened: always stringified before newline; mlld-when returns unwrap tagged `show` for expected echo.

### Tests
- Add fixture verifying local assignment visibility within `/exe` when-expressions.

## [2.0.0-rc43]
### Added
- **`--allow-absolute` flag**: Override project root restrictions for file access
  - Permits loading files from absolute paths outside project directory
  - Applies to `<file>` syntax, `/path` directives, and `/import` statements
  - Security opt-in: default behavior maintains project root isolation
  - Persists in `mlld.lock.json` under `security.allowAbsolutePaths` when configured

## [2.0.0-rc42]
### Fixed
- **Removed command timeout restrictions for LLM workflows**: Completely removed 30-second timeout limits from all command executors
  - LLM commands can now run as long as needed without timing out
  - Previously, commands would silently fail after 30 seconds, causing issues with large prompts or complex reasoning tasks
  - Affects all shell commands, JavaScript execution, and Node.js subprocess execution

## [2.0.0-rc41]
### Fixed
- **CLI markdown streaming and document output**: Fixed effects system to properly handle markdown content in CLI output (#342)
  - CLI now displays markdown content progressively during execution (streaming mode)
  - `/output "file.md"` directive correctly outputs complete document including both markdown and directive results
  - Markdown content from mlld files is now included in CLI output alongside directive results
  - Updated test expectations to reflect correct behavior with preserved newlines from markdown content
  - Added basic architectural docs for effects system

## [2.0.0-rc40]
### Added
- **`/log` directive support in action contexts**: Extended `/log` to work in for loops and when blocks
  - `/for @item in @items => log @item` - Log each item during iteration
  - `/when [ condition => log "message" ]` - Log in when block actions
  - Produces identical output to `/output to stdout` with cleaner syntax
  - Grammar implementation follows DRY principles using existing OutputSource patterns

- **Pipeline inline effects**: Builtins `| log`, `| output`, and `| show` work as inline effects
  - Attach to preceding functional stage, re-run on each retry attempt
  - `log` outputs to stderr, `output` to files/streams/env, `show` to document
  - `output to file` resolves `@base/...` and relative paths from project root

- **Pipeline context variables**: New `@ctx` and `@p`/`@pipeline` variables in pipelines
  - `@ctx`: Lightweight per-stage context with `try`, `tries`, `stage`, `input`, `hint`, `lastOutput`, `isPipeline`
  - `@p`/`@pipeline`: Array-like outputs with positive/negative indexing, `@p[-1]` gets latest output
  - `@p.retries.all` provides full retry history for audit trails

- **Retry hints**: The `retry` action can now carry hints to the next attempt
  - String hints: `retry "need more detail"`
  - Object hints: `retry { temperature: 0.8 }`
  - Function hints: `retry @somefunc(@input)`
  - Access via `@ctx.hint` in the retried stage

- **Effect architecture**: Complete overhaul of how side effects (show, output, log directives) are handled
  - New EffectHandler system for managing output operations
  - Immediate effect execution in for loops and when blocks
  - Effects in exe+when blocks called from for expressions now execute immediately
  - Progress messages appear in real-time during long-running operations

- **Automatic JSON parsing**: Shell commands returning JSON are now automatically parsed into objects/arrays
  - Eliminates need for manual `JSON.parse()` calls when working with APIs and JSON-returning commands
  - Configurable via `MLLD_AUTO_PARSE_JSON` environment variable (defaults to enabled)

- **Shell alias resolution**: Automatic resolution of shell aliases in command execution
  - Commands like `claude`, `ll`, `la` now work in mlld scripts when defined as shell aliases
  - Configurable via `MLLD_RESOLVE_ALIASES` environment variable (defaults to enabled)
  - Debug output available with `MLLD_DEBUG_ALIASES=true` to see alias resolution in action

- **Fixed `none` keyword in when expressions**: Corrected bug where `none` was always executing
  - The `none` keyword now properly executes only when no other conditions match
  - Affects when expressions used in `/exe` functions (e.g., `/exe @func() = when [...]`)
  - Side effects in when expressions now work correctly without duplication

### Fixed
- **Grammar ordering for `/when` bare blocks**: Fixed PEG parser ordering issue preventing bare `/when [...]` blocks from working
  - `/when [ condition => action ]` now works correctly with all action types including `log`
  
- **`/show` directive in for loops**: Fixed `/show` not working properly in for loops
  - Show directives now emit output immediately during iteration
  
- **Field access in `/output` directive grammar**: Fixed field access bug when outputting object fields
  - `/output @data.field to "file.txt"` now correctly outputs just the field value

- **LoadContentResult metadata preservation**: Auto-unwrap shelf preserves metadata across JS transforms
  - Files loaded with `<file.md>` retain their metadata properties after JS transformations
  - #362: field access for special variables (@input, @ctx)

### Internal
- **AST-based `@base` handling**: Now properly resolved for file I/O and show paths
- **Stage numbering**: Stages are 1-indexed and count only functional transforms (builtins don't create stages)

## [2.0.0-rc39]
### Added
- **`/log` directive**: New syntactic sugar for `/output to stdout` for more concise console output (#357)

### Fixed
- **When expression behavior**: Bare `when` expressions now correctly evaluate ALL matching conditions
  - Previously, `when [...]` in `/exe` functions incorrectly stopped at the first match (switch-like behavior)
  - Now properly evaluates all conditions and returns the last matching value
  - Added support for `when first [...]` modifier for explicit switch-case semantics
  - Fixed doubled output from `/show` directives in for loops with when expressions
  - Side effects (show, output directives) inside when expressions now execute correctly
- **Field access in /output directive source**: Fixed field access not working when outputting object fields
  - `/output @data.content to "file.txt"` now correctly outputs just the field value, not the entire object

### Changed
- **No longer supporting `/` on RHS**: 
  - Previously mlld allowed slashes in directives on the right side (`=> /show` or `= /run` etc)
  - Removed to emphasize the `/` is purposeful meaning "start of line interpreted as mlld"
  - Now if you use `/` on RHS, you get an educational error explaining the `/` is only for start of line
- **When expression semantics**: Clear distinction between bare `when` and `when first`
  - `when [...]` - Evaluates ALL matching conditions, returns last value
  - `when first [...]` - Stops at first match (classic switch behavior)
  - Updated 11 test files that expected switch-like behavior to use `when first`
  - Grammar now properly supports `when first` modifier in `/exe` expressions

### Added
- **None keyword for /when blocks**: New `none` keyword that matches when no other conditions have matched
  - Provides semantic fallback: `/when [ @x > 5 => show "high", none => show "default" ]`
  - Multiple `none` conditions allowed at end of block: all execute in bare `/when`, first executes in `/when first`
  - Works in `/exe` when expressions: `/exe @handler() = when: [ @valid => @value, none => "fallback" ]`
  - Must appear as the last condition(s) in a when block (validated at parse time)
  - Cannot appear after wildcard `*` (would be unreachable)
  - Clearer than using `*` or complex negations like `!(@a || @b || @c)`
- **Test coverage for when expressions**: New test demonstrating bare `when` evaluates all conditions
  - `tests/cases/valid/slash/when/exe-when-all-matches/` shows the difference between `when` and `when first`

## [2.0.0-rc38]
### Added
- Error enhancement system for JS errors

### Fixed
- For loop bugs / missing implementation details

## [2.0.0-rc37]

### Added
- **Nested For Loops**: The `/for` directive now supports nesting for multi-dimensional iteration
  - Nest multiple for loops: `/for @x in @outer => for @y in @inner => show "@x-@y"`
  - Unlimited nesting depth: Can chain any number of for loops together
  - Each nested loop maintains its own scope with access to parent variables
  - Works with all for loop features: arrays, objects (with `_key` access), and expressions
  - Example triple nesting: `/for @x in ["A", "B"] => for @y in [1, 2] => for @z in ["X", "Y"] => show "@x-@y-@z"`
  - Enables complex iteration patterns for data processing and code review automation

### Fixed
- **Array Literal Evaluation**: Fixed interpreter to properly handle array literal nodes from grammar
  - Objects with `type: 'array'` from the grammar are now correctly evaluated as arrays
  - Enables literal arrays in for loops: `/for @x in [1, 2, 3]` now works properly

## [2.0.0-rc36] 

### Added
- **Array Slice Operations**: Native array slicing syntax for extracting subsets of arrays
  - Basic slicing: `@array[0:5]` extracts items from index 0 to 5 (exclusive)
  - Negative indices: `@array[-3:]` gets last 3 items, `@array[:-1]` gets all except last
  - Open-ended slices: `@array[2:]` from index 2 to end, `@array[:3]` from start to index 3
  - Works with all array types including LoadContentResult arrays from glob patterns
  - Preserves metadata through slice operations (e.g., `<*.md>[0:5]` maintains file metadata)
  - Grammar foundation laid for future filter operations (`@array[?field>value]` syntax reserved)

### Fixed
- **Shell Command Validation**: Replaced buggy regex-based shell operator detection with proper `shell-quote` library
  - Fixed false positives where legitimate `>` characters in content were incorrectly flagged as dangerous redirects
  - Pipes (`|`) continue to work correctly for command chaining
  - Removed overly restrictive blocking of redirect operators (`>`, `>>`, `<`) since they only affect local files
  - Dangerous operators (`&&`, `||`, `;`, `&`) remain blocked to prevent command injection and zombie processes
  - Improved error messages now show the rejected command and suggest using `/run sh { ... }` for less restrictive execution
  - Resolves issues with multiline content containing angle brackets being rejected

## [2.0.0-rc35]

### Added
- **Pipeline Context Variable**: The `@pipeline` context variable provides access to pipeline execution state
  - Array indexing: `@pipeline[0]` (pipeline input), `@pipeline[1]` (first stage output), `@pipeline[-1]` (previous stage output)
  - Retry tracking: `@pipeline.try` increments with each retry attempt (starts at 1)
  - Stage information: `@pipeline.stage` shows current pipeline stage number
  - Output history: `@pipeline.length` indicates number of completed stages
  - Attempt history: `@pipeline.tries` array contains all retry attempts for current stage

- **Pipeline Retry Mechanism**: The `retry` keyword enables automatic re-execution of pipeline stages
  - Return `retry` from functions to re-execute the previous pipeline stage
  - Access attempt number via `@pipeline.try` (starts at 1, increments with each retry)
  - Guard retries with conditions to prevent infinite loops: `@pipeline.try < 3 => retry`
  - All retry attempts stored in `@pipeline.tries` array for best-of-N selection patterns
  - Each retry context limited to 10 attempts, with global limit of 20 retries per stage
  - Works seamlessly with `/exe` functions using `when` expressions for validation logic
  - Example: `/exe @validate() = when: [@isValid(@_) => @_, @pipeline.try < 3 => retry, * => null]`
  - Simplified architecture: Only the immediately previous stage can be retried (no nested retries)

- **Issue #342 – Pipeline whitespace and stacked pipes**:
  - Outside templates/quotes, pipelines now support spaced and multi-line stacked forms for variables and `<file>` values
  - Inside templates/quotes/interpolation, condensed-only `|@transform` remains supported adjacent to the value
  - Node-level attachment: pipelines attach to the value node (variable or load-content), not directive tail
  - Added fixtures under `tests/cases/valid/feat/pipeline/*`; updated grammar unit tests accordingly
  - Optional-whitespace pipelines outside templates now support full arguments via `CommandArgumentList` (objects, arrays, nested execs, and variable field access like `@var.field`)
  - Introduced dedicated TemplatePipe (no-args) for template contexts; template pipes do not accept arguments to avoid ambiguity
  - Internal grammar cleanup: consolidated non-template pipe handling under the optional-whitespace form; condensed-pipe pattern retained only for template interpolation

- **When/Exe syntax improvements**:
  - Optional colon support for `/when` block and match forms, and for `/exe` RHS when expressions
    - `when [ ... ]` works alongside `when: [ ... ]` (backward compatible)
  - Grammar support for switch-style `/exe` when-expression modifier: `/exe @fn() = when first [ ... ]`
    - Modifier is parsed and attached to `WhenExpression.meta.modifier`
    - Interpreter behavior for `first` in exe when-expressions will land in the next release

### Fixed
- **Pipeline State Management**: Enhanced state tracking across pipeline stages with proper attempt counting and history preservation
- **Issue #341 - `/exe...when` RHS Actions**: `/exe` functions with `when:` expressions now support all `/when` RHS actions (show, variable assignment, output, function calls) with local variable semantics
- **Removed `/var...when`**: Eliminated redundant feature in favor of more capable `/exe...when` 
- **Unified Template/Quote Grammar**: Consolidated duplicate grammar patterns
- **Prohibited Implicit Executables in `/when` RHS**: Removed ability to define executables within when actions for cleaner separation
- **Field access in with-clause pipeline arguments**: Fixed evaluation of field access (e.g., `@p.try`) in `with { pipeline: [...] }` arguments by using multi-field access resolution; resolves "Unknown field access type: undefined" during pipeline execution
- **LoadContentResult metadata preservation in pipelines**: Metadata (filename, frontmatter, etc.) now automatically preserved when LoadContentResult objects pass through JavaScript transformations in pipelines
  - Single files: Auto-reattachment of metadata to transformed content
  - Arrays: Exact content matching restores metadata where possible
  - Transparent to JS functions - they receive content strings as before
  - Enables patterns like `<file.md> | @transform` where `@transform` result still has `.filename` property available

## [2.0.0-rc34]

### Added
- **Array Index Support in For Loops**: The `_key` pattern
now provides array indices when iterating over arrays
  - Arrays provide their indices as keys: `0`, `1`, `2`, etc.
  - Example: `/for @item in ["a", "b", "c"] => /show
"@item_key: @item"` outputs `0: a`, `1: b`, `2: c`
  - Objects continue to provide property names as keys
  - Enables consistent key access patterns across all
collection types

- **Dot Escape Sequence**: Added `\.` to escape sequences for
  literal dots in strings
  - Disambiguates between field access and string
concatenation
  - `@variable.field` - attempts to access the `field`
property
  - `@variable\.txt` - produces the string value followed by
`.txt`
  - Works in all string contexts: double quotes, backticks,
and templates
  - Example: `/output @content to "file-@num\.txt"` creates
`file-42.txt`

- **Metadata Shelf for Alligator Arrays**: Preserves LoadContentResult metadata when arrays pass through JavaScript functions
  - When `<*.md>` arrays are passed to JS functions like `slice()`, metadata (filename, frontmatter, etc.) is preserved
  - Enables patterns like: `/var @subset = @slice(@files, 0, 5)` followed by `/for @file in @subset => /show @file.filename`
  - Transparent to JS functions - they receive content strings as before
  - Fixes issue where `@file.filename` would fail after JS array operations

### Fixed
- **Missing Slash in For Actions**: Fixed syntax error on
line 18 of `llm/run/testing.mld` where `/show` was missing
its slash prefix

- **LoadContentResult Preservation in For Loops**: For loops now properly preserve LoadContentResult objects
  - `@file` in `/for @file in <*.md>` maintains its properties (filename, content, fm, etc.)
  - Field access like `@file.filename` works correctly in all for loop contexts

## [2.0.0-rc33]

### Added
- **Wildcard (*) Literal**: New wildcard literal that always evaluates to true in conditional contexts -- specifically useful as a catch-all in a multiple condition /when sequence in order to be more immediately understandable than '/when... true' 
  - Basic usage: `/when * => /show "Always executes"`
  - Default handler in when blocks: `/when [@condition => action, * => "default"]`
  - Catch-all pattern in exe functions: `/exe @handler() = when: [* => "default response"]`
  - Works with logical operators: `/when * && @check => action`
  - Evaluates to true in ternary expressions: `/var @result = * ? "yes" : "no"`
  - Follows Unix glob convention where `*` means "match anything"

### Fixed
- **Template Variable References**: Fixed parsing bug where tail modifier keywords (`with`, `pipeline`, `needs`, `as`, `trust`) were incorrectly interpreted inside template contexts
  - Created separate `TemplateVariableReference` pattern for template interpolation that doesn't check for tail modifiers
  - Keywords like "with" can now appear as literal text after variables in templates
  - Fixes: `/exe @claude(prompt,tools) = `@prompt with @tools`` now parses correctly
  - Affects backtick templates, double-colon templates, and double-quoted strings
  - Template variables should never have tail modifiers - those constructs only make sense in command contexts

- **Shell Escaping in /for Loops**: Fixed shell command escaping issues when iterating over arrays with special characters
  - Loop variables are now properly quoted when used in shell commands
  - Handles filenames with spaces, quotes, and other special characters correctly
  - Example: `/for @file in <*.md> => /run echo "@file"` now works with "file with spaces.md"

- **Nested Function Execution**: Fixed execution of nested functions in imported modules
  - Functions like `@module.category.function()` now execute correctly instead of returning string representations
  - Deeply nested module exports are now properly resolved as executable functions
  - Affects complex module structures with multiple levels of organization

## [2.0.0-rc32]

### Added
- **For Loop Iteration**: New `/for` directive for iteration over arrays and objects
  - Output form: `/for @item in @collection => action` - Executes action for each item
  - Collection form: `/var @results = for @item in @collection => expression` - Collects results into array
  - Array iteration: `/for @item in ["a", "b", "c"] => /show @item`
  - Object iteration: `/for @value in {"x": 1, "y": 2} => /show @value` 
  - Object key access: `@value_key` pattern provides access to keys when iterating objects
  - Works with all iterable values including globs: `/for @file in <*.md> => /show @file.filename`
  - Preserves variable type information throughout iteration for consistent behavior
  - Semantic token support in LSP for syntax highlighting
  - Compatible with pipelines and transformations

## [2.0.0-rc31]

### Added
- **Enhanced error display with source context**: Errors now show the exact source location with surrounding context and a visual pointer
  - Compiler-style error messages with line numbers and caret indicators pointing to the precise error location

- **Improved Error Pattern System**: Complete refactor of parse error enhancement for better performance and maintainability
  - Patterns are now pure functions that extract variables (no imports allowed)
  - Templates use `${VARIABLE}` placeholders for dynamic error messages
  - Build-time compilation: All patterns compile into single `parse-errors.generated.js` file
  - Convention-over-configuration pair of `pattern.js`, `error.md`, and `example.md` 
  - Build integration: `npm run build:errors` compiles all patterns

- **LSP Semantic Tokens Support**: Full semantic highlighting via Language Server Protocol
  - Context-aware highlighting for all template types (backtick, double-colon, triple-colon)
  - Proper interpolation detection based on template context (@var vs {{var}})
  - Command content interpolation with @variable support
  - Field access and array indexing highlighting (@user.profile.name, @items[0])
  - Embedded language region marking for editor syntax injection
  - Mixed array/object support - highlights mlld constructs within data structures
  - Operator highlighting for logical (&&, ||, !), comparison (==, !=, <, >), and ternary (? :)
  - Error recovery and graceful handling of partial ASTs
  - Performance optimizations with text caching
  - Available in VSCode and any LSP-compatible editor (Neovim, etc.)

- **Enhanced LSP Error Reporting**: Precise error locations and improved error messages
  - Errors now use exact start/end positions from parser's mlldErrorLocation data
  - Full-line highlighting when errors occur at the beginning of a line
  - Multi-line error messages display with proper formatting in VSCode
  - Parser error messages can be edited directly in the grammar files
  - Example error messages include all valid syntax patterns

## [2.0.0-rc30]

This release allows mlld to function as a logical router

### Added
- **Logical and Comparison Operators in Expressions**
  - New operators for `/var` assignments and `/when` conditions: `&&`, `||`, `==`, `!=`, `!`, `?`, `:`
  - Expression parsing with proper operator precedence: `@a && @b || @c` parses as `((@a && @b) || @c)`
  - Ternary conditional expressions: `/var @result = @test ? @trueVal : @falseVal`
  - Binary expressions with comparison: `/var @isEqual = @x == @y`, `/var @different = @a != @b`
  - Unary negation: `/var @opposite = !@condition`
  - Parentheses for explicit precedence: `/var @complex = (@a || @b) && (@c != @d)`
  - Full expression support in when conditions: `/when @tokens > 1000 && @mode == "production" => /show "High usage detected"`
  - Short-circuit evaluation: `&&` and `||` operators properly short-circuit for performance
  - Type coercion following mlld semantics: `"true" == true` → true, `null == undefined` → true
  - Comparison operators: `<`, `>`, `<=`, `>=` for numeric comparisons

- **Implicit When Actions**
  - Simplified syntax within `/when` blocks - directive prefix is now optional
  - Variable assignments: `/when @prod => @config = "production"` (no `/var` needed)
  - Function calls: `/when @ready => @setupDatabase()` (no `/run` needed)
  - Exec assignments: `/when @processing => @transform() = @processData(@input)` (no `/exe` needed)
  - Mixed implicit/explicit actions in blocks: `/when @cond => [@x = "value", /var @y = "other"]`

- **RHS When Expressions (Value-Returning)**
  - When expressions as values in `/var` assignments: `/var @greeting = when: [@time < 12 => "Good morning", @time < 18 => "Good afternoon", true => "Good evening"]`
  - When expressions in `/exe` definitions: `/exe @processData(type, data) = when: [@type == "json" => @jsonProcessor(@data), @type == "xml" => @xmlProcessor(@data), true => @genericProcessor(@data)]`
  - First-match semantics - returns the first matching condition's value
  - Returns `null` when no conditions match
  - Lazy evaluation in variables - re-evaluates on each access
  - Pipeline support: `/var @result = when: [...] | @uppercase`

- **Enhanced String Interpolation**
  - Fixed file reference interpolation in double-quoted strings: `"Content from <file.md> here"`
  - Consistent handling of both `@variable` and `<file.md>` interpolation patterns
  - Proper support for `wrapperType: 'doubleQuote'` in interpreter evaluation
  - Safety checks prevent empty value arrays from causing "missing value" errors

### Changed
- **Hybrid console.log behavior in JavaScript execution**
  - `console.log()` now always outputs to stdout for debugging visibility
  - When a function has an explicit return value, that value is stored in the variable
  - When a function has no return value but uses console.log, the console output becomes the result (backward compatibility)
  - This approach maintains compatibility with existing tests while providing better debugging experience
  - Example: `js { console.log("debug"); return "result" }` shows "debug" on stdout and stores "result"
  - Example: `js { console.log("output") }` shows "output" on stdout AND stores "output" as the result

### Fixed
- **Grammar and Parser Improvements**
  - Fixed CommandReference type mismatches between grammar output and TypeScript expectations
  - Added translation layer in evaluators to handle both legacy and new AST formats
  - Improved error recovery and backward compatibility for when directive patterns
  
- **Test Infrastructure Stability**
  - Updated test expectations to align with new console.log behavior
  - Fixed test cases that relied on specific output formatting
  - Resolved shadow environment test issues with variable interpolation in literal strings

## [2.0.0-rc28]

### Fixed
- **ImportResolver PathContext issue in ephemeral mode**
  - Fixed TypeError when running mlld scripts via `npx mlldx@latest` with local file paths
  - ImportResolver was not receiving PathContext when Environment.setEphemeralMode() recreated it
  - Ephemeral mode now properly passes PathContext to ImportResolver constructor
  - Enables relative imports to work correctly in ephemeral/CI environments

- **Double-colon syntax (`::...::`) now properly handles colons in content**
  - Fixed parser incorrectly terminating on single colons (`:`) inside double-colon templates
  - Grammar fix in `DoubleColonTextSegment` changed from `![:@<]` to `!("::" / "@" / "<")`
  - Affects all uses of double-colon syntax: `/var`, `/exe`, `/show`, data objects, etc.
  - Now correctly handles URLs (`https://example.com`), times (`3:30`), ratios (`16:9`), and other colon-containing content
  - Double-colon syntax works as complete alternative to backticks for templates with `@var` interpolation
  - Triple-colon syntax `:::...:::` continues to support `{{var}}` interpolation

### Changed
- **Renamed WhenSwitchForm to WhenMatchForm**
  - Grammar and types now use "WhenMatchForm" for the `/when @var: [...]` syntax
  - More accurate naming - this form executes actions for all matching conditions, not just the first
  - Updated subtype from `whenSwitch` to `whenMatch` throughout codebase for more accurate reflection of functionality

## [2.0.0-rc27]

### Added
- **Registry Direct Publishing for Module Updates**
  - Module owners can now publish updates directly without PR review
  - First module publish still requires PR for quality control
  - Automatic PR detection prevents duplicate submissions
  - Interactive version bump when conflicts occur
  - Auto-grant publish rights after first module is merged
  - API service live at registry-api.mlld.org for direct publishing

- **Version and Tag Support for Registry Modules**
  - Import specific versions: `@import { ... } from @author/module@1.0.0`
  - Semver range support: `@import { ... } from @author/module@^1.0.0`
  - Tag support: `@import { ... } from @author/module@beta`
  - Version resolution follows semver rules
  - Backward compatible - existing imports continue to work

### Fixed
- **Support for variables in /run code blocks**
  - Fixed regression where `/run js (@variable) {...}` syntax wasn't working
  - Variables can now be passed to code blocks: `/run js (@name, @data) { console.log(name, data) }`
  - Changed grammar to require `@variable` references (not bare identifiers) since `/run` executes immediately
  - Aligns with design principle: bare identifiers are for parameters in `/exe` definitions, `@` references are for existing variables
  - Works with all supported languages: `js`, `node`, `python`, `bash`, etc.
  - Variables are auto-unwrapped (LoadContentResult objects become their content strings)

## [2.0.0-rc26]

### Added
- **Auto-unwrapping of LoadContentResult objects in JavaScript/Node functions**
  - LoadContentResult objects (from `<file>` syntax) are now automatically unwrapped to their content strings when passed to JS/Node functions
  - Enables natural usage: `/run @processFile(<data.txt>)` - the function receives the file content as a string, not the LoadContentResult object
  - Also handles LoadContentResultArray from glob patterns: `<*.txt>` unwraps to an array of content strings
  - Maintains mlld's content-first philosophy where file content is the primary concern
  - Works with all JavaScript (`js`) and Node.js (`node`) executables

## [2.0.0-rc25]

### Added
- **Built-in @typeof() function for type introspection**
  - New transformer function that returns type information for any mlld variable
  - Syntax: `@typeof(@variable)` returns the variable's type (e.g., "simple-text", "primitive (number)", "object (3 properties)")
  - Includes source directive information: `@typeof(@myVar)` → "simple-text [from /var]"
  - Works with all variable types: simple-text, path, primitive, object, array, executable, pipeline-input
  - Can be used in pipelines: `@myVar | @typeof`
  - Available in both uppercase (@TYPEOF) and lowercase (@typeof) forms

## [2.0.0-rc24]

### Fixed
- **Inconsistent handling of LoadContentResult objects between /show and /output**
  - Fixed `/output` to match `/show` behavior when outputting variables containing `<file>` alligator syntax results
  - `/output @myfile` now outputs just the file content (not the full metadata object) when `@myfile` contains a LoadContentResult
  - Also handles arrays of LoadContentResult objects from glob patterns, concatenating their content with double newlines
  - Both commands now consistently treat the alligator syntax as accessing file content, not the full file object

## [2.0.0-rc23]

### Fixed
- **Namespace import structure for better ergonomics**
  - Namespace imports intelligently unwrap single-export modules
  - `/import @mlld/env as environment` now allows `@environment.get()` instead of requiring `@environment.env.get()`
  - Modules exporting a single main object matching common patterns (module name, 'main', 'default', 'exports') are automatically unwrapped
  - Multiple-export modules remain unchanged, preserving full namespace structure

- **Shadow environment preservation regression from rc22**
  - Fixed issue where shadow environments were lost when accessing imported executables through field access
  - rc22's manual reconstruction of ExecutableVariable from `__executable: true` objects was missing deserialization of captured shadow environments
  - Shadow environments (stored as objects during export) are now properly deserialized back to Maps
  - Captured shadow environments are correctly passed to code execution via `__capturedShadowEnvs` parameter
  - Functions like `@github.pr.review()` can now access their required shadow environment functions

- **Node.js executable path in test environments**
  - Fixed `mlld-wrapper.cjs` to use `process.execPath` instead of hardcoded 'node'
  - Fixed test utility to use `process.execPath` for cross-environment compatibility
  - Resolves "spawn node ENOENT" errors in environments where 'node' is not in PATH

## [2.0.0-rc22]

### Fixed
- **Nested executable field access in `/run` directives**
  - Fixed interpreter bug where `/run @github.pr.review(...)` and similar nested field access patterns failed
  - Handles both local ExecutableVariable objects and serialized `__executable: true` format from imports
  - Properly reconstructs executable metadata for imported modules with nested structure

## [2.0.0-rc21]

### Added
- **Environment variable management for CLI**
  - Added `--env` flag to load environment variables from a specific file
  - `mlld test` command automatically loads `.env` and `.env.test` files from the current directory
  - `mlldx` supports `--env` flag for ephemeral environments
- **Test isolation improvements**
  - Tests now run in isolated processes when multiple test files are executed
  - Prevents environment variable pollution between test modules
  - Shadow environment functions are properly cleaned up between tests
  - Added `--isolate` flag for explicit process isolation

### Changed
- **Test command environment handling**
  - Removed console output capture that was interfering with HTTP requests
  - Improved test result parsing from isolated subprocess output
  - Better error handling for test cleanup failures

### Fixed
- **Variable contamination between test modules**
  - Shadow environment variables no longer leak between test files
  - Each test gets a clean environment state
  - Process isolation ensures complete separation when running multiple tests

## [2.0.0-rc20]

### Added
- **Shadow environment preservation through imports**
  - Functions that use shadow environments now work correctly when imported from modules
  - Implements lexical scoping for shadow environments - functions retain access to their original shadow context
  - Supports both JavaScript and Node.js shadow environments

### Fixed
- **Shadow environment functions not accessible after import**
  - Previously, functions relying on shadow environment helpers would fail with "function not defined" errors
  - Shadow environments are now captured at function definition time and restored during execution
  - Enables proper module encapsulation with internal helper functions

## [2.0.0-rc19]

### Added
- **Async/await support in JavaScript executor**
  - JavaScript code blocks now automatically support `await` syntax
  - Detects `await` keyword and creates async functions transparently
  - Shadow environment functions work with async code

## [2.0.0-rc18]

### Fixed
- **Module import resolution for nested object structures**
  - Fixed bug where functions in deeply nested module exports appeared as strings instead of executables
  - ObjectReferenceResolver now recursively resolves VariableReference nodes in nested objects
  - Affects modules with 3+ level nesting like `@mlld/github` where `github.pr.view` was showing as `"@pr_view"` instead of `<function>`
  - Registry review workflow and all GitHub integrations now work properly
- **System variable export filtering**
  - Fixed module export filtering to properly exclude system variables using `metadata.isSystem`
  - Prevents namespace collisions when importing multiple modules with frontmatter
  - System variables like `@fm` are no longer incorrectly exported from modules

## [2.0.0-rc16]

### Changed
- **@input resolver no longer strips MLLD_ prefix** 
  - Environment variables with `MLLD_` prefix are now imported with their full names
  - What you set is what you get: `MLLD_GITHUB_TOKEN` imports as `MLLD_GITHUB_TOKEN`, not `GITHUB_TOKEN`

## [2.0.0-rc15]

### Added
- **mlldx command for ephemeral/CI environments**: New binary for serverless and CI use cases
  - `mlldx` runs with ephemeral mode enabled - all caching happens in memory only
  - No filesystem persistence for read-only containers and serverless functions
  - Auto-approves all imports, no interactive prompts that would hang CI/CD pipelines
  - Available via npx: `npx mlldx@latest script.mld` or installed globally
  - Ships from same package as mlld
  - Useful for GitHub Actions, Vercel functions, AWS Lambda, and other ephemeral environments

## [2.0.0-rc14]

### Fixed
- **Serverless environment support**: Fixed cache directory creation in read-only filesystems
  - Automatically uses `/tmp` for cache in serverless environments (Vercel, AWS Lambda)
  - Detects serverless by checking for `/var/task` path or environment variables
  - Enables mlld to run in read-only container environments

## [2.0.0-rc13]

### Added
- **Import auto-approval CLI flags**: New flags for non-interactive environments
  - `--risky-approve-all`, `--yolo`, `-y` flags to bypass import security prompts
  - Essential for serverless/CI environments where interactive prompts would hang
  - Enables registry review system to work in Vercel functions

### Fixed
- **mlld clean command cache clearing**: Enhanced to remove all cached imports
  - Now clears immutable import cache in `.mlld/cache/imports/` directory
  - Removes both content files and metadata (`.meta.json` files)
  - Fixes stale import cache issues when remote files are updated
- **Serverless environment support**: Fixed cache directory creation in read-only filesystems
  - Automatically uses `/tmp` for cache in serverless environments (Vercel, AWS Lambda)
  - Detects serverless by checking for `/var/task` path or environment variables
  - Enables mlld to run in read-only container environments

## [2.0.0-rc12]

### Fixed
- **URL-relative import resolution**: Fixed relative imports when running scripts from URLs
  - Scripts loaded from URLs (e.g., via `npx mlld@latest https://...`) can now use relative imports
  - `../modules/file.mld` correctly resolves to full URL when current file is a URL
  - Enables serverless execution of mlld scripts with local module dependencies
  - Fixes registry review system import resolution issues

## [2.0.0-rc11]

### Fixed
- **Import collision detection**: Fixed false positive collisions with system variables
  - System variables like frontmatter (`@fm`) no longer trigger import collision errors
  - Multiple modules with frontmatter can now be imported without conflicts
  - Collision detection now only applies to legitimate user-defined variables
  - Resolves registry review deployment issues caused by frontmatter variable conflicts

## [2.0.0-rc10]

### Added
- **URL execution support**: Run mlld scripts directly from URLs
  - Execute scripts from any HTTP/HTTPS URL: `mlld https://example.com/script.mld`
  - Useful for CI/CD pipelines: `npx mlld@latest https://raw.githubusercontent.com/user/repo/main/script.mld`
  - In-memory execution without temporary files
  - Automatic redirect handling (up to 5 redirects)
  - Configurable timeout and size limits via CLI options
- **mlld clean command**: New command for cleaning cached module metadata
  - `mlld clean <module...>` - Remove specific modules from lock file and cache
  - `mlld clean --all` - Clear all cached imports and force fresh resolution
  - `mlld clean --registry` - Clear only registry modules (preserving local modules)
  - `--verbose` flag for detailed output during cleaning operations
  - Helps resolve issues with stale cached module data preventing proper imports

### Fixed
- **Registry import system**: Complete overhaul of module import processing
  - Fixed registry imports returning empty objects instead of module exports
  - Unified import processing path for both local and registry imports
  - Added proper frontmatter extraction for registry resolver imports
  - Improved error handling with specific 404 detection and clear error messages
- **Registry URL validation**: Added publish-time verification
  - Verify generated URLs are publicly accessible before publishing
  - Check that published content matches recorded integrity hashes
  - Prevent broken modules from being published without detection
- **Lock file path handling**: Fixed CLI commands to use correct lock file location
  - Commands now properly read `mlld.lock.json` from project root instead of `.mlld/` subdirectory
  - Affects `mlld ls`, `mlld clean`, and other commands that manage module metadata

## [2.0.0-rc7]

### Fixed
- **Logger compatibility with serverless environments**: 
  - Fixed winston logger attempting to create logs directory in read-only filesystems
  - File transports are now conditionally added only when logs directory exists
  - Prevents ENOENT errors when running mlld in Vercel, AWS Lambda, and other serverless platforms

## [2.0.0-rc6]

### Added
- **Enhanced `/when` directive support**:
  - Variable function calls in when actions: `/when !@condition => /var @result = @function(@param)`
  - Non-existent fields now evaluate to falsy instead of throwing errors
  - Works in all when forms: simple (`@when @obj.missing => ...`), block, and with modifiers
- Updated module publishing flow

## [2.0.0-rc5]

### Changed
- **Variable Type System**: Complete refactor of how variables flow through mlld
  - Variables now preserve type information and metadata throughout evaluation
  - Type detection uses O(1) property checks instead of content inspection
  - Shadow environments (JS, Node, Python) receive rich type info via proxies
  
### Added
- **Bash Variable Adapter**: Clean adapter for bash/sh environments
  - Bash receives string values while other languages get full type information
  - Fixes JavaScript errors when bash tries to access helper functions
- **Type Introspection**: New methods for runtime type checking
  - `mlld.getType()`, `mlld.isVariable()`, `mlld.getMetadata()`

### Fixed
- ArrayVariable storing AST structure instead of evaluated values
- Empty string returns and JavaScript errors in bash/sh execution
- Overly broad type guards that matched any string array

### Removed
- Enhanced variable passing feature flag (now always enabled)
- Legacy factory functions `createRenamedContentArray` and `createLoadContentResultArray`

## [2.0.0-rc4]

### Added
- **File Reference Interpolation**: File references `<file.md>` can now be interpolated in strings and templates
  - Interpolate in backticks: `` `Content: <README.md>` ``
  - Interpolate in double quotes: `"Including <file.txt> here"`
  - Field access on files: `<package.json>.name`, `<data.json>.users[0].email`
  - Works with globs: `<*.md>.fm.title` gets all markdown titles
  - Special `<>` placeholder in 'as' clauses: `<*.md> as "# <>.filename"`
- **Condensed Pipe Syntax**: Both file references and variables support pipe transformations
  - File pipes: `<file.json>|@json|@xml` - load JSON and convert to XML
  - Variable pipes: `@data|@upper|@trim` - transform variable values
  - No spaces allowed in condensed syntax (use full `| @transform` in directives)
- **Variable Pipe Support**: Variables can now use pipes in interpolation contexts
  - In templates: `` `Data: @myvar|@json` ``
  - In quotes: `"Name: @user.name|@upper"`
  - Transforms can be built-in or imported from modules
- **Triple Colon Template Syntax**: New `:::...:::` syntax for `{{var}}` interpolation
  - Addresses the common case of needing backticks inside templates
  - Example: `:::Code example: `getData()` returns {{data}}:::`
  - Double colon `::...::` syntax now uses `@var` interpolation instead of `{{var}}`

### Changed
- **Template Interpolation Syntax**: Double colon `::...::` now uses `@var` interpolation instead of `{{var}}`
  - **Migration required**: Change `::Hello {{name}}::` to `:::Hello {{name}}:::`
  - Double colon templates can now include backticks: `::The `function()` returns @value::`
  - This change enables technical documentation with inline code examples
- **Removed Foreach Section Pattern**: The `foreach <@array # section>` syntax has been removed
  - Migration: Use `<*.md # section> as "template"` instead
  - The new file interpolation syntax completely supersedes this pattern
  - Simpler and more intuitive: direct glob + template in one expression

### Fixed
- Circular file references now emit warnings instead of errors
  - `<**/*.mld>` in an .mld file correctly returns all OTHER .mld files
  - Prevents infinite loops while allowing useful self-excluding patterns

### Changed
- **Reserved Variables Now Lowercase**: All built-in reserved variables have been converted to lowercase for consistency
  - `@NOW` → `@now` (current timestamp)
  - `@DEBUG` → `@debug` (debug information)
  - `@INPUT` → `@input` (stdin/environment access)
  - `@PROJECTPATH` → `@base` (project root directory)
- **Removed @. Alias**: The `@.` alias for project root has been removed; use `@base` instead
- **Simplified Naming**: Aligns with interpreter's `basePath` terminology and modern naming conventions

## [2.0.0-rc3]

### Added
- **Dev Mode**: Local module development support with automatic prefix mapping
  - `mlld mode dev` - Enable dev mode (persists in lock file)
  - `mlld dev status` - Show current mode and detected local modules
  - `mlld dev list` - List all local modules with their publish names
  - `--dev` flag for one-time dev mode override
  - `MLLD_DEV=true` environment variable support
  - Automatically maps `@author/module` imports to local files in `llm/modules/`
- **Mode Command**: Set mlld execution mode
  - `mlld mode dev/development` - Enable development mode
  - `mlld mode prod/production` - Enable production mode
  - `mlld mode user` - Default user mode
  - `mlld mode clear/reset` - Remove mode setting (defaults to user)
  - Mode stored in `mlld.lock.json` under `config.mode`
  - Future extensibility for security modes with different permissions
- **Alligator Syntax**: New syntax for file loading that eliminates bracket ambiguity
  - File loading: `<file.md>` replaces `[file.md]`
  - Section extraction: `<file.md # Section>` replaces `[file.md # Section]`
  - URL loading: `<https://example.com/file.md>` replaces `[https://example.com/file.md]`
  - Resolver paths: `<@./path>` and `<@PROJECTPATH/path>` replace bracketed versions
  - Square brackets `[...]` now exclusively mean arrays, removing all ambiguity
  - Clear visual distinction: angles `<>` load content, brackets `[]` define arrays
- **Glob Pattern Support**: Alligator syntax now supports glob patterns for loading multiple files
  - Glob patterns: `<*.md>`, `<**/*.ts>`, `<src/**/*.js>`
  - Returns array of LoadContentResult objects with metadata
  - Each file includes content and rich metadata properties
- **Rich Metadata for Loaded Content**: Files and URLs loaded with `<>` syntax now include metadata
  - **File Metadata**:
    - `content`: The file's text content (default when used as string)
    - `filename`: Just the filename (e.g., "README.md")
    - `relative`: Relative path from current directory
    - `absolute`: Full absolute path
    - `tokest`: Estimated token count based on file type (750/KB for text, 500/KB for code)
    - `tokens`: Exact token count using tiktoken (lazy-evaluated)
    - `fm`: Parsed frontmatter for markdown files (lazy-evaluated)
    - `json`: Parsed JSON for .json files (lazy-evaluated)
  - **URL Metadata** (additional properties for URLs):
    - `url`: The full URL
    - `domain`: Just the domain (e.g., "example.com")
    - `title`: Page title (extracted from HTML)
    - `description`: Meta description or og:description
    - `html`: Raw HTML content (for HTML pages)
    - `text`: Plain text extraction (HTML stripped)
    - `md`: Markdown version (same as content for HTML)
    - `headers`: Response headers object
    - `status`: HTTP status code
    - `contentType`: Content-Type header value
  - Access metadata with field syntax: `@file.filename`, `@url.domain`, `@page.title`, etc.
  - Smart object behavior: shows content when displayed, preserves metadata when stored
  - Note: Some metadata properties use lazy evaluation and may not be accessible in certain contexts due to issue #315
- **HTML to Markdown Conversion**: URLs returning HTML are automatically converted to clean Markdown
  - Uses Mozilla's Readability to extract article content (removes navigation, ads, sidebars)
  - Uses Turndown to convert the clean HTML to well-formatted Markdown
  - `/show <https://example.com/article>` displays the article as Markdown by default
  - Raw HTML still accessible via `@page.html` property (when #315 is resolved)

### Fixed
- Duplicate `--dev` case clause in ArgumentParser
- Property name consistency (`dev` vs `devMode`) across CLI interfaces

## [2.0.0]

Represents an overhaul and consolidation of all syntax. 

The `/` command approach creates clear disambiguiation between commands and variables/executables, while also setting the stage for using mlld in chat contexts. We are moving to a simple variable definition model with `/var` while allowing rich expression for different types based on the provided syntax.

### Updated Syntax:
- Directives: Changed from @ prefix to / prefix (e.g., @text → /var, @add → /show)
- Variable creation: Now requires @ prefix (e.g., /var @name = "value")
- Command syntax: Changed from [(command)] to {command} or "command" (single-line, non-shellscript)
- Code syntax: must use {...} for code blocks
- Unified /var: Replaced multiple directives (@text, @data) with single /var
- Renamed directives: @add → /show, @exec → /exe
- /output for file output
- Comments: Use >> for line start/end comments (but not in params/objects/templates)
- Template syntax: Changed from [[...]] to ::...:: to avoid array parsing ambiguity

### Updated Interpolation:
- Double quotes: Now support @variable interpolation
- Backticks: Primary template syntax with @variable interpolation
- Double colons: Template syntax for @-heavy content, uses {{variable}}
- Commands: Use @variable in both {...} and "..." forms

### Added:
- **Namespace Imports**: Import entire files or modules as namespaced objects
  - File imports: `/import [./file.mld]` creates namespace from filename (e.g., `@file`)
  - Custom alias: `/import [./file.mld] as myname` creates `@myname` namespace
  - Module imports: `/import @author/module` creates `@module` namespace
  - Access fields: `@namespace.field` to access imported variables
  - Replaces deprecated wildcard syntax `/import { * } from [file]`
- **Primitive Value Support**: Direct assignment of unquoted numbers, booleans, and null
  - Numbers: `/var @count = 42`, `/var @price = 19.99`
  - Booleans: `/var @active = true`, `/var @disabled = false`
  - Null: `/var @empty = null`
  - Type preservation: Primitives maintain their JavaScript types through the system
  - JavaScript semantics: Type coercion follows JavaScript rules (e.g., `"text" + 5 = "text5"`)
  - Exec invocation support: Primitive literals in function calls (e.g., `@add(@num, 8)`)
- **Built-in @now Variable**: New built-in variable for current timestamp
  - Returns ISO 8601 timestamp: `2024-01-15T10:30:00.000Z`
  - Available in all contexts where variables are allowed
  - Also available as `mlld_now()` function in JavaScript/Node shadow environments
- **@mlld/time Module**: Comprehensive date/time functionality replaces simple built-in time operations with full-featured module

## [1.4.11]

### Fixed
- Fixed pipeline operator converting JSON array strings to `[object Object]` (#272)
  - ExecInvocation nodes with pipelines are now handled correctly in data value evaluation
  - Functions are executed first, then their JSON string results are passed through the pipeline
  - Pipeline now preserves JSON array data as strings instead of mangling them
  - This fix ensures data can be properly passed between functions in a pipeline
- Fixed pipeline format feature to provide wrapped input to all pipeline stages
  - Previously only the first pipeline stage received wrapped input objects with `text`, `type`, and `data` properties
  - Now all stages consistently receive wrapped input, enabling format-aware processing throughout the pipeline
  - This allows subsequent pipeline stages to access parsed data (e.g., `input.csv` for CSV format)

## [1.4.10]
### Fixed
- Fixed parser failing on bracket characters (`[` or `]`) in JavaScript/code string literals (#273)
  - Code content within `[(...))]` blocks is now treated as opaque text
  - Enables string comparisons like `if (char === "[")` and array literals like `["[", "]"]`
  - Fixes regex patterns, JSON parsing, and other code using bracket characters

## [1.4.9]
### Fixed
- Fixed Node.js exec functions throwing ReferenceError when optional parameters are not provided
  - All declared parameters are now properly initialized in the execution context, even when undefined
  - Enables functions like `filterByFrontmatter(files, field, value)` to be called with just `(files, field)`
  - Affects both shadow environment (VM) and subprocess execution modes

## [1.4.8]
### Added
- **Pipeline-aware @debug**: The @debug variable now includes pipeline execution context when evaluated during pipeline operations
  - Shows current stage number and total stages in pipeline
  - Displays the command/transformer being executed
  - Includes input data details (type, length, preview)
  - Lists outputs from previous pipeline stages
  - Context is accessible in child environments via parent chain lookup

### Fixed
- Fixed `mlld setup` command throwing "Cannot read properties of null (reading 'config')" error when no mlld.lock.json exists
- Fixed pipeline `@data` variable evaluation returning null for complex pipeline expressions
  - `VariableReferenceWithTail` nodes now properly marked for lazy evaluation
  - Enables correct execution of expressions like `@data result = @input | @transformer1 | @transformer2`
- Fixed incorrect MlldCommandExecutionError constructor usage that caused "Cannot use 'in' operator" errors
  - Updated all error instantiations to use new signature with proper sourceLocation parameter
- Fixed Node.js shadow environment keeping process alive due to uncleaned timers
  - Added `cleanup()` method to NodeShadowEnvironment to clear timers and VM context
  - Environment cleanup is now called after CLI execution to ensure clean process exit
  - Prevents hanging processes when using setTimeout/setInterval in @exec node functions

## [1.4.7]

### Fixed
- #270 LocalResolver fails to resolve .mld.md files with 'Access denied' error

## [1.4.6]
### Added
- **Node shadow env support**
- Some resolver bugs

### Fixed
- @debug / @DEBUG wasn't working
- Created better naming clarity with prefix/resolver/registry distinction and refactor
- JS shadow env bug
- @data not allowing RHS @run 

### Documentation
- Lots of docs updates for resolvers
- Added missing alias and setup commands to cli help text

## [1.4.5]

### Added
- **mlld run Command**: Execute mlld scripts from a configured directory
  - Run scripts by name: `mlld run script-name` (without .mld extension)
  - List available scripts: `mlld run` (no arguments)
  - Script directory configured in `mlld.lock.json` via `mlld setup`
  - Default script directory: `llm/run/`
  - Helpful error messages showing available scripts when script not found

## [1.4.4]

### Added
- Check for reserved words when publishing

## [1.4.3]

### Added
- **mlld test Command**: New command for running mlld test suites
  - Discovers and runs `.test.mld` files in test directories
  - Supports custom test directories with `--test-dir` flag
  - Shows detailed test results with pass/fail status
  - Integrates with CI/CD workflows
- **Built-in Transformers**: Common data format transformers are now built into mlld
  - `@XML` / `@xml` - Convert content to SCREAMING_SNAKE_CASE XML using llmxml
  - `@JSON` / `@json` - Pretty-print JSON or convert markdown structures to JSON
  - `@CSV` / `@csv` - Convert JSON/markdown tables to CSV format
  - `@MD` / `@md` - Format markdown using prettier
  - Transformers can be chained in pipelines: `run [(cmd)] | @json | @csv`
  - Both uppercase (canonical) and lowercase (convenience) forms available
- **Smart Pipeline Parameter Handling**: Pipelines now intelligently pass data to multi-parameter functions
  - Single parameter functions continue to work as before (pass @INPUT as first param)
  - Multi-parameter functions with JSON input auto-destructure: `{"name": "Smith", "title": "Dr."}` → `@greet` maps to name="Smith", title="Dr."
  - Non-JSON input falls back to first parameter with empty strings for missing params
  - @INPUT variable available in each pipeline step with the piped data
- **Enhanced JavaScript Error Handling**: JavaScript/Node.js errors now properly integrate with mlld's error system
  - Error messages are preserved and shown in context
  - Stack traces included for debugging
  - Works in pipelines and shows full execution context
- **Namespace Imports**: Support for importing all variables from a file under a namespace alias (#264)
  - Import .mld files: `@import { * as utils } from "utils.mld"` - access as `{{utils.helper}}`
  - Import JSON files: `@import { * as config } from "config.json"` - access as `{{config.name}}`
  - Nested object access: `{{config.database.host}}` for deep properties
  - Works in templates with dot notation for clean, organized variable access

### Fixed
- Template executable property naming consistency (`template` vs `templateContent`)
- JavaScript return values now properly parsed from JSON (fixes falsy value handling in @when)
- Empty string parameter binding in pipelines
- Parameter binding when fewer arguments than parameters
- Pipeline syntax validation (only executables allowed after pipe operator)
- Module path resolution in built-in transformer imports
- isCommandVariable import in interpreter for executable variable handling
- **Template interpolation in foreach**: Fixed parameter interpolation in exec templates used with foreach - must use `{{param}}` syntax inside `[[...]]` templates
- **Shell parameter access**: Fixed exec functions with shell/sh commands to properly access parameters as environment variables using `$param` syntax
- **Array length property**: Removed incorrect test expectation for `.length` property on arrays (not implemented in mlld)
- **Grammar test expectations**: Fixed text directive test expecting undefined `meta.run` property for command execution
- **Shadow environment support for JavaScript**: Restored shadow environment functionality for `js` language
  - `js` execution uses in-process evaluation with direct function access
  - `node` execution uses subprocess isolation without shadow environment support
  - Shadow functions in `js` are synchronous for simple expressions, avoiding need for `await`
- **When directive comparisons**: Fixed `@when` with `first:` modifier to use value comparison instead of truthiness
  - `@when @var first: [...]` now compares `@var` value against each condition like switch syntax
  - Added string-boolean comparison: `"true"` matches `true`, `"false"` matches `false`
  - Consolidated comparison logic across all when variants for consistency
- **Pipeline parsing**: Fixed grammar to prevent pipelines from crossing line boundaries

### Changed
- **Template newline handling**: Moved newline stripping from interpreter to grammar level
  - Grammar now strips leading newline after `[[` and trailing newline before `]]`
  - These newlines are treated as formatting for readability, not content
  - More efficient and consistent than post-processing
  - Removed unused `normalizeTemplateContent()` function

### Documentation
- Added `docs/pipeline.md` - Comprehensive pipeline documentation
- Added `docs/transformers.md` - Built-in transformer reference
- Added `docs/security.md` - Security considerations for mlld usage
- Updated `docs/input-variables.md` with pipeline @INPUT documentation
- Updated `llms.txt` with pipeline and transformer information

## [1.4.2]

### Added
- Initial groundwork for pipeline support (full implementation in 1.4.3)

## [1.4.1]

### Added
- **VSCode Extension 0.3.0**: LSP implementation with autocomplete, syntax validation, hover info, go-to-definition
- **Markdown formatting**: prettier integration (default on, `--no-format` to disable)
- **Fuzzy path matching** for local files: case-insensitive and whitespace-flexible (`./my-file` finds `My File.mld`)

### Fixed
- `mlld language-server` command added to CLI
- Template normalization for leading/trailing newlines
- `variable.metadata` property access in add evaluator
- JavaScript/Node.js exec functions now support `return` statements - returned values are captured as JSON instead of requiring `console.log(JSON.stringify(...))`

## [1.4.0]
Added:
- **New Resolver Architecture** - Complete overhaul of how mlld loads files and modules:
  - Pluggable resolver system for extensible file/module loading
  - Built-in resolvers: TIME, DEBUG, INPUT, PROJECTPATH, LOCAL, GITHUB, HTTP, REGISTRY
  - Content type detection for proper handling of different file formats
  - Private module support via GitHub and local directory resolvers
  - JSON import support: `@import { key } from "./data.json"`
- **New CLI Commands**:
  - `mlld setup` - Interactive configuration wizard for resolvers and authentication
  - `mlld alias` - Create path aliases for module imports
  - `mlld auth` - GitHub authentication management (login/logout/status)
  - `mlld env` - Manage allowed environment variables
- **Private Modules**:
  - GitHub resolver for private repositories with secure authentication
  - Enhanced `mlld publish` with `--private` flag and custom `--path` support
  - Path aliases map prefixes to local paths (e.g., `@shared/` → `../shared-modules`)
  - Location-aware `mlld init` prompts to use configured module directories
- **Environment Variables**:
  - Access control via `mlld.lock.json` security settings
  - Import allowed variables through @INPUT: `@import { API_KEY } from @INPUT`
  - Manage with `mlld env allow/remove/list`
- **Developer Mode (`--dev` flag)**:
  - Test modules with their final import paths before publishing
  - Automatic fallback to local versions when modules aren't found in repositories
  - Smart error messages guide developers to use `@local/` imports or publish their modules
  - Detects uncommitted changes and suggests using dev mode for testing
- **Shadow Environments** for @exec: `@exec js = { helperA, helperB }`
  - Inject helper functions into JavaScript execution contexts
- **Negation Operator** for @when conditions:
  - `@when !@variable => @action`
  - Works with all @when forms (simple, switch, block)
- **mlld Stacktrace** - Shows execution context when errors occur:
  - Directive execution path with file:line locations
  - Failed imports show parse errors inline
  - Error display in bordered box
  - (More work on this intended)
- **Unified Executable Syntax** - Simplified and added @exec definitions:
  - Direct syntax without @run prefix: `@exec greet(name) = [(echo "Hello, @name!")]`
  - Template executables: `@exec greeting(name) = [[Hello {{name}}!]]` or `` `Hello @name!` ``
  - Section executables: `@exec getSection(file, section, newheader) = [@file # @section] as @newheader`
  - Resolver executables: `@exec fetch(path) = @resolver/api/@path` 
  - Code executables: `@exec calc(x) = js [(return x * 2)]` (drops @run requirement)
- **Configuration Updates**:
  - Global config moved to `~/.config/mlld/mlld.lock.json`
  - Resolver registry configuration with priority support
  - Secure token storage using keytar (system keychain)

Fixed:
- **@PROJECTPATH variable** - Now correctly resolves to project root directory
- **Import error messages** - Much clearer error messages for import failures
- **Content type detection** - Consistent handling of .mld, .json, and other file types
- Shadow environment functions in @exec now properly handle async/await
- Numeric parameters in @exec functions are now correctly converted from strings
- **@when directive grammar bug** - Fixed parsing of `@add @variable` inside @when actions (#258)
- **@run with template executables** - Fixed "nodes is not iterable" error when using @run with @exec template functions
- **Truthiness documentation** - Clarified that strings "false" and "0" are falsy in @when conditions (matching existing behavior)

Changed:
- **@text deprecation** - Parameterized templates must now use `@exec` instead of `@text`. Using `@text name(params)` now throws an error directing to use `@exec`

Breaking Changes:
- None expected, but this is a major architectural change. Please report any issues!

## [1.3.4]
Added:
- Made keytar installation optional for npx purposes

## [1.3.3]
I can't remember what I did for 1.3.3 and I forgot to add it to the changelog.

## [1.3.2]
Fixed:
- @when now can supports running exec invocations

## [1.3.1]
Added:
- @when now has full support for @output variants added in 1.3.0

## [1.3.0]
Added:
- File output: @output @variable to "path/to/file.ext"
- Stream output: @output @variable to stdout/stderr
- Environment variables: @output @variable to env or env:CUSTOM_NAME
- Format conversion: @output @variable to "file.json" as json
- Resolver output: @output @variable to @resolver/path (placeholder for future implementation)

## [1.2.1 - 1.2.2]
Fixed:
- Module publishing PR to correct path / structure

## [1.2.0]
Added: 
- Private modules! Just like regular modules... but privater!

Fixed:
- #248: Drop @run requirement for exec invocation in @text
- #250: Exec functions show as '[command: undefined]' when called
- #252: Unclear @run requirement for exec function calls

## [1.1.7]
Fixed:
- @data directives storing ExecInvocation nodes were not being evaluated when accessed through @add

## [1.1.6]
Added:
- Toggle for turning off line normalization:
   `--no-normalize-blank-lines` CLI flag
   `normalizeBlankLines: false` in the API

## [1.1.5]
Fixed:
- Publishing a module as an org

Added:
- Newline trimming / normalization by default

## [1.1.1 - 1.1.4] 
Fixed:
- Stuff I broke
- Formatting issues
- Publishing blocked by overly aggressive validation

## [1.1.0]
New:
- #240 Support for node with `@run node [(...)]`

Fixed:
- #239 Stopped section-getters repeating headers
- Foreach / section targeting bugs
- Made llmxml shut up (copious logging)

Added:
- #238 Support for backtick templates with @var interpolation like: "@add `my var is @var`"

## [1.0.3]

Fixed:
- #235 Parser choking on EOF after closing backticks
- #234 Added blank line between frontmatter and h1 in mlld init template
- #233 Fixed yaml parsing issues by switching to graymatter 
- Created a resolver for @PROJECTPATH / @. variables to align with switch to resolver pattern

Known issues:
- #237 @INPUT variable is currently broken by fix for @. / @PROJECTPATH - # 
- #236 Template parsing fails with nested brackets in double-bracket templates

## [1.0.2]

Added:
- Foreach section extraction syntax: `foreach [@array.field # section] as [[template]]`
- Direct iteration over file arrays with section extraction for documentation assembly
- Support for variable section names: `[@docs.path # @docs.section]`

## [1.0.1]

Added:
- @add [file.md # @sectionVariable] syntax for variable section references
- Integration with foreach for collecting multiple sections dynamically

## [1.0.0]

Initial versioned release. 
<|MERGE_RESOLUTION|>--- conflicted
+++ resolved
@@ -14,15 +14,11 @@
 
 - **LSP/Editor updates**: Semantic tokens cover pipeline parallel groups (`||`), with.pipeline (incl. nested) and `with { format: ... }`, and `/for parallel`; directive/completion tweaks include `/log` and format values. VS Code extension runs semantic-only (legacy providers removed); fallback TextMate grammar highlights `parallel` and `format`.
 
-<<<<<<< HEAD
 - Expression system completeness:
   - when-expressions usable in `/var` assignments, array literals, and function arguments
   - `when` allowed in `for` collection RHS; `none => skip` filters non-matches
   - `foreach` allowed in `/exe` RHS; executable foreach callable like any other function
   - `/show foreach @func(@arrays)` with `with { separator, template }` formatting options
-
-=======
->>>>>>> 8df6c01f
 ### Fixed
 - #411: Nested `/for` collection returns `[]` for empty arrays in both plain `/show` and when piped to `@json`. Removes accidental `{}` output.
 - `isLoadContentResultArray` does not match untagged empty arrays; prevents misclassification of generic empty arrays.
@@ -1293,4 +1289,4 @@
 
 ## [1.0.0]
 
-Initial versioned release. 
+Initial versioned release. 