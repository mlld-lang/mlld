# Changelog

All notable changes to the mlld project will be documented in this file.

The format is based on [Keep a Changelog](https://keepachangelog.com/en/1.0.0/),
and this project adheres to [Semantic Versioning](https://semver.org/spec/v2.0.0.html).

## [2.0.0-rc48]
### Added
- **Large variable support for bash/shell executors**: Automatic handling of variables exceeding Node.js environment limits
  - Shell mode (`/run sh {...}`) automatically injects large variables directly into scripts, bypassing Node's ~128KB limit
  - Works transparently - use `$varname` as usual, mlld handles the injection method based on size
  - Enabled by default via `MLLD_BASH_HEREDOC` (can be disabled if needed)
  - Configurable threshold via `MLLD_MAX_BASH_ENV_VAR_SIZE` (default: 131072 bytes)
<<<<<<< HEAD
 - **Pipeline parallel groups**: `A || B || C` executes commands concurrently as a single stage
   - With-clause parity: nested arrays represent a parallel group (e.g., `with { pipeline: [ [@left, @right], @combine ] }`)
   - Concurrency capped by `MLLD_PARALLEL_LIMIT` (default `4`); results preserve declaration order and flow to the next stage as a JSON array string
 - **Rate-limit resilience in pipelines**: 429/“rate limit” errors trigger exponential backoff with bounded retries per stage
 - **Unified effect attachment**: Single helper attaches inline builtin effects (show/log/output) to preceding stages and to each branch of parallel groups
=======
>>>>>>> 0cdbfe9c

### Fixed
- **E2BIG errors with large data**: Fixed Node.js throwing errors when passing large variables to shell commands
  - Common when loading entire codebases: `<**/*.js>`, `<**/*.sol>`, etc.
  - Affects audit workflows processing multiple files simultaneously
  - Simple `/run {...}` commands now provide helpful error messages suggesting shell mode
<<<<<<< HEAD
 - **Retry in parallel groups**: Returning `retry` from within a parallel group rejects with a clear error (retry is unsupported inside the group)
 - **Parallel limit hardening**: `MLLD_PARALLEL_LIMIT` parsing clamps invalid/low values to defaults; limit is read per execution to respect environment overrides
=======
>>>>>>> 0cdbfe9c

### Documentation
- Updated large variables documentation with clearer, more accessible language
- Removed unnecessary configuration details since feature is enabled by default
- Added explanation of why shell mode works (direct script injection vs environment passing)
<<<<<<< HEAD
- Updated developer docs for parallel execution: shorthand `||` rule (no leading `||`), with-clause nested group syntax, effect behavior on groups, and references to tests
 - Corrected iterator docs to reflect current behavior: `/for` executes sequentially (no `parallel` flag); parallelism exists in pipelines via `||` groups
=======
>>>>>>> 0cdbfe9c

## [2.0.0-rc47]
### Added
- e2e tests for method chaining and templates
- Deprecation tracker and DeprecationError
- Deprecation notice for array dot notation

### Changed
- Interpolation precedence for quotes/templates

### Fixed
- Post-field/index on execs across contexts
- Tail pipeline on builtin methods
- Template method calls

## [2.0.0-rc46]
### Fixed
- **Method calls in when conditions**: Fixed grammar bug preventing method calls on function results in `/when` and `/exe...when` conditions
- **CommendRef interpolation issue**: Fixed grammar bug preventing full interpolation of values inside quotes/templates inside executables

## [2.0.0-rc45]
### Added
- **Builtin methods for arrays and strings**: Common JavaScript methods available on variables
  - Array methods: `.includes(value)`, `.indexOf(value)`, `.length()`, `.join(separator)`
  - String methods: `.includes(substring)`, `.indexOf(substring)`, `.length()`, `.toLowerCase()`, `.toUpperCase()`, `.trim()`, `.startsWith(prefix)`, `.endsWith(suffix)`, `.split(separator)`
  - Methods work with both literal and variable arguments: `@list.includes("item")` or `@list.includes(@search)`
  - Implemented as field access exec patterns, treated as ExecInvocations internally
  - Example: `/show @fruits.includes("banana")` returns `true` if the array contains "banana"
  - Eliminates need for JavaScript wrappers for common operations
- **External template file support**: `.att` and `.mtt`
  - `.att` (at template): interpolates `@vars` and `<file.md>` references
  - `.mtt` (mustache template): interpolates `{{vars}}` (simple mustache‑style)
  - Define as executables: `/exe @name(params) = template "path/to/file.att|.mtt"`
  - Invoke with arguments: `/show @name("val1", "val2")`
- **Testing improvements**: 
  - Basic documentation tests to ensure published docs have valid syntax
  - Performance test suite

### Changed
- `/import` no longer accepts `.att`/`.mtt`. Importing these files emits an educational error with the proper usage example (use `/exe ... = template "path"`).

### Fixed
- **Incorrect docs:** Corrected errant syntax in docs, added testing infrastructure for ensuring published docs' syntax is always valid.
- **when-expression `none` condition evaluation**: Fixed bug where variable assignments prevented `none` conditions from executing
  - Variable assignments (`@var = value`) in when expressions are now correctly treated as side effects, not return values, enabling the `none` condition to execute when no value-producing actions match (e.g., `show`, function calls, `retry`). Most importantly, conditions that only assign variables no longer prevent `none` from executing when later conditions don't match
- **Triple-colon template interpolation in executables (#379)**: Fixed bug where triple-colon templates with `{{var}}` syntax weren't being interpolated when passed as arguments to executable functions
- **Undefined variable syntax preservation**: Fixed bug where undefined variables in triple-colon templates incorrectly displayed as `@varname` instead of preserving the original `{{varname}}` syntax
- **Parser incorrectly matching variables in plain text**: Fixed 3+ month old bug where `{{var}}` syntax was being parsed as variable references in plain text/markdown content

## [2.0.0-rc44]
### Fixed
- when-expression in `/exe`: local assignments now visible to subsequent actions; conditions evaluate against accumulated env.
- Effect streaming restored for when-actions; `show` tagged and handled pipeline-aware to avoid unintended echoes at stage end.
- Pipeline retries with `show` in stage: preserve attempt output and continue by forwarding prior input; final stage suppresses echo.
- `/run` output handling hardened: always stringified before newline; mlld-when returns unwrap tagged `show` for expected echo.

### Tests
- Add fixture verifying local assignment visibility within `/exe` when-expressions.

## [2.0.0-rc43]
### Added
- **`--allow-absolute` flag**: Override project root restrictions for file access
  - Permits loading files from absolute paths outside project directory
  - Applies to `<file>` syntax, `/path` directives, and `/import` statements
  - Security opt-in: default behavior maintains project root isolation
  - Persists in `mlld.lock.json` under `security.allowAbsolutePaths` when configured

## [2.0.0-rc42]
### Fixed
- **Removed command timeout restrictions for LLM workflows**: Completely removed 30-second timeout limits from all command executors
  - LLM commands can now run as long as needed without timing out
  - Previously, commands would silently fail after 30 seconds, causing issues with large prompts or complex reasoning tasks
  - Affects all shell commands, JavaScript execution, and Node.js subprocess execution

## [2.0.0-rc41]
### Fixed
- **CLI markdown streaming and document output**: Fixed effects system to properly handle markdown content in CLI output (#342)
  - CLI now displays markdown content progressively during execution (streaming mode)
  - `/output "file.md"` directive correctly outputs complete document including both markdown and directive results
  - Markdown content from mlld files is now included in CLI output alongside directive results
  - Updated test expectations to reflect correct behavior with preserved newlines from markdown content
  - Added basic architectural docs for effects system

## [2.0.0-rc40]
### Added
- **`/log` directive support in action contexts**: Extended `/log` to work in for loops and when blocks
  - `/for @item in @items => log @item` - Log each item during iteration
  - `/when [ condition => log "message" ]` - Log in when block actions
  - Produces identical output to `/output to stdout` with cleaner syntax
  - Grammar implementation follows DRY principles using existing OutputSource patterns

- **Pipeline inline effects**: Builtins `| log`, `| output`, and `| show` work as inline effects
  - Attach to preceding functional stage, re-run on each retry attempt
  - `log` outputs to stderr, `output` to files/streams/env, `show` to document
  - `output to file` resolves `@base/...` and relative paths from project root

- **Pipeline context variables**: New `@ctx` and `@p`/`@pipeline` variables in pipelines
  - `@ctx`: Lightweight per-stage context with `try`, `tries`, `stage`, `input`, `hint`, `lastOutput`, `isPipeline`
  - `@p`/`@pipeline`: Array-like outputs with positive/negative indexing, `@p[-1]` gets latest output
  - `@p.retries.all` provides full retry history for audit trails

- **Retry hints**: The `retry` action can now carry hints to the next attempt
  - String hints: `retry "need more detail"`
  - Object hints: `retry { temperature: 0.8 }`
  - Function hints: `retry @somefunc(@input)`
  - Access via `@ctx.hint` in the retried stage

- **Effect architecture**: Complete overhaul of how side effects (show, output, log directives) are handled
  - New EffectHandler system for managing output operations
  - Immediate effect execution in for loops and when blocks
  - Effects in exe+when blocks called from for expressions now execute immediately
  - Progress messages appear in real-time during long-running operations

- **Automatic JSON parsing**: Shell commands returning JSON are now automatically parsed into objects/arrays
  - Eliminates need for manual `JSON.parse()` calls when working with APIs and JSON-returning commands
  - Configurable via `MLLD_AUTO_PARSE_JSON` environment variable (defaults to enabled)

- **Shell alias resolution**: Automatic resolution of shell aliases in command execution
  - Commands like `claude`, `ll`, `la` now work in mlld scripts when defined as shell aliases
  - Configurable via `MLLD_RESOLVE_ALIASES` environment variable (defaults to enabled)
  - Debug output available with `MLLD_DEBUG_ALIASES=true` to see alias resolution in action

- **Fixed `none` keyword in when expressions**: Corrected bug where `none` was always executing
  - The `none` keyword now properly executes only when no other conditions match
  - Affects when expressions used in `/exe` functions (e.g., `/exe @func() = when [...]`)
  - Side effects in when expressions now work correctly without duplication

### Fixed
- **Grammar ordering for `/when` bare blocks**: Fixed PEG parser ordering issue preventing bare `/when [...]` blocks from working
  - `/when [ condition => action ]` now works correctly with all action types including `log`
  
- **`/show` directive in for loops**: Fixed `/show` not working properly in for loops
  - Show directives now emit output immediately during iteration
  
- **Field access in `/output` directive grammar**: Fixed field access bug when outputting object fields
  - `/output @data.field to "file.txt"` now correctly outputs just the field value

- **LoadContentResult metadata preservation**: Auto-unwrap shelf preserves metadata across JS transforms
  - Files loaded with `<file.md>` retain their metadata properties after JS transformations
  - #362: field access for special variables (@input, @ctx)

### Internal
- **AST-based `@base` handling**: Now properly resolved for file I/O and show paths
- **Stage numbering**: Stages are 1-indexed and count only functional transforms (builtins don't create stages)

## [2.0.0-rc39]
### Added
- **`/log` directive**: New syntactic sugar for `/output to stdout` for more concise console output (#357)

### Fixed
- **When expression behavior**: Bare `when` expressions now correctly evaluate ALL matching conditions
  - Previously, `when [...]` in `/exe` functions incorrectly stopped at the first match (switch-like behavior)
  - Now properly evaluates all conditions and returns the last matching value
  - Added support for `when first [...]` modifier for explicit switch-case semantics
  - Fixed doubled output from `/show` directives in for loops with when expressions
  - Side effects (show, output directives) inside when expressions now execute correctly
- **Field access in /output directive source**: Fixed field access not working when outputting object fields
  - `/output @data.content to "file.txt"` now correctly outputs just the field value, not the entire object

### Changed
- **No longer supporting `/` on RHS**: 
  - Previously mlld allowed slashes in directives on the right side (`=> /show` or `= /run` etc)
  - Removed to emphasize the `/` is purposeful meaning "start of line interpreted as mlld"
  - Now if you use `/` on RHS, you get an educational error explaining the `/` is only for start of line
- **When expression semantics**: Clear distinction between bare `when` and `when first`
  - `when [...]` - Evaluates ALL matching conditions, returns last value
  - `when first [...]` - Stops at first match (classic switch behavior)
  - Updated 11 test files that expected switch-like behavior to use `when first`
  - Grammar now properly supports `when first` modifier in `/exe` expressions

### Added
- **None keyword for /when blocks**: New `none` keyword that matches when no other conditions have matched
  - Provides semantic fallback: `/when [ @x > 5 => show "high", none => show "default" ]`
  - Multiple `none` conditions allowed at end of block: all execute in bare `/when`, first executes in `/when first`
  - Works in `/exe` when expressions: `/exe @handler() = when: [ @valid => @value, none => "fallback" ]`
  - Must appear as the last condition(s) in a when block (validated at parse time)
  - Cannot appear after wildcard `*` (would be unreachable)
  - Clearer than using `*` or complex negations like `!(@a || @b || @c)`
- **Test coverage for when expressions**: New test demonstrating bare `when` evaluates all conditions
  - `tests/cases/valid/slash/when/exe-when-all-matches/` shows the difference between `when` and `when first`

## [2.0.0-rc38]
### Added
- Error enhancement system for JS errors

### Fixed
- For loop bugs / missing implementation details

## [2.0.0-rc37]

### Added
- **Nested For Loops**: The `/for` directive now supports nesting for multi-dimensional iteration
  - Nest multiple for loops: `/for @x in @outer => for @y in @inner => show "@x-@y"`
  - Unlimited nesting depth: Can chain any number of for loops together
  - Each nested loop maintains its own scope with access to parent variables
  - Works with all for loop features: arrays, objects (with `_key` access), and expressions
  - Example triple nesting: `/for @x in ["A", "B"] => for @y in [1, 2] => for @z in ["X", "Y"] => show "@x-@y-@z"`
  - Enables complex iteration patterns for data processing and code review automation

### Fixed
- **Array Literal Evaluation**: Fixed interpreter to properly handle array literal nodes from grammar
  - Objects with `type: 'array'` from the grammar are now correctly evaluated as arrays
  - Enables literal arrays in for loops: `/for @x in [1, 2, 3]` now works properly

## [2.0.0-rc36] 

### Added
- **Array Slice Operations**: Native array slicing syntax for extracting subsets of arrays
  - Basic slicing: `@array[0:5]` extracts items from index 0 to 5 (exclusive)
  - Negative indices: `@array[-3:]` gets last 3 items, `@array[:-1]` gets all except last
  - Open-ended slices: `@array[2:]` from index 2 to end, `@array[:3]` from start to index 3
  - Works with all array types including LoadContentResult arrays from glob patterns
  - Preserves metadata through slice operations (e.g., `<*.md>[0:5]` maintains file metadata)
  - Grammar foundation laid for future filter operations (`@array[?field>value]` syntax reserved)

### Fixed
- **Shell Command Validation**: Replaced buggy regex-based shell operator detection with proper `shell-quote` library
  - Fixed false positives where legitimate `>` characters in content were incorrectly flagged as dangerous redirects
  - Pipes (`|`) continue to work correctly for command chaining
  - Removed overly restrictive blocking of redirect operators (`>`, `>>`, `<`) since they only affect local files
  - Dangerous operators (`&&`, `||`, `;`, `&`) remain blocked to prevent command injection and zombie processes
  - Improved error messages now show the rejected command and suggest using `/run sh { ... }` for less restrictive execution
  - Resolves issues with multiline content containing angle brackets being rejected

## [2.0.0-rc35]

### Added
- **Pipeline Context Variable**: The `@pipeline` context variable provides access to pipeline execution state
  - Array indexing: `@pipeline[0]` (pipeline input), `@pipeline[1]` (first stage output), `@pipeline[-1]` (previous stage output)
  - Retry tracking: `@pipeline.try` increments with each retry attempt (starts at 1)
  - Stage information: `@pipeline.stage` shows current pipeline stage number
  - Output history: `@pipeline.length` indicates number of completed stages
  - Attempt history: `@pipeline.tries` array contains all retry attempts for current stage

- **Pipeline Retry Mechanism**: The `retry` keyword enables automatic re-execution of pipeline stages
  - Return `retry` from functions to re-execute the previous pipeline stage
  - Access attempt number via `@pipeline.try` (starts at 1, increments with each retry)
  - Guard retries with conditions to prevent infinite loops: `@pipeline.try < 3 => retry`
  - All retry attempts stored in `@pipeline.tries` array for best-of-N selection patterns
  - Each retry context limited to 10 attempts, with global limit of 20 retries per stage
  - Works seamlessly with `/exe` functions using `when` expressions for validation logic
  - Example: `/exe @validate() = when: [@isValid(@_) => @_, @pipeline.try < 3 => retry, * => null]`
  - Simplified architecture: Only the immediately previous stage can be retried (no nested retries)

- **Issue #342 – Pipeline whitespace and stacked pipes**:
  - Outside templates/quotes, pipelines now support spaced and multi-line stacked forms for variables and `<file>` values
  - Inside templates/quotes/interpolation, condensed-only `|@transform` remains supported adjacent to the value
  - Node-level attachment: pipelines attach to the value node (variable or load-content), not directive tail
  - Added fixtures under `tests/cases/valid/feat/pipeline/*`; updated grammar unit tests accordingly
  - Optional-whitespace pipelines outside templates now support full arguments via `CommandArgumentList` (objects, arrays, nested execs, and variable field access like `@var.field`)
  - Introduced dedicated TemplatePipe (no-args) for template contexts; template pipes do not accept arguments to avoid ambiguity
  - Internal grammar cleanup: consolidated non-template pipe handling under the optional-whitespace form; condensed-pipe pattern retained only for template interpolation

- **When/Exe syntax improvements**:
  - Optional colon support for `/when` block and match forms, and for `/exe` RHS when expressions
    - `when [ ... ]` works alongside `when: [ ... ]` (backward compatible)
  - Grammar support for switch-style `/exe` when-expression modifier: `/exe @fn() = when first [ ... ]`
    - Modifier is parsed and attached to `WhenExpression.meta.modifier`
    - Interpreter behavior for `first` in exe when-expressions will land in the next release

### Fixed
- **Pipeline State Management**: Enhanced state tracking across pipeline stages with proper attempt counting and history preservation
- **Issue #341 - `/exe...when` RHS Actions**: `/exe` functions with `when:` expressions now support all `/when` RHS actions (show, variable assignment, output, function calls) with local variable semantics
- **Removed `/var...when`**: Eliminated redundant feature in favor of more capable `/exe...when` 
- **Unified Template/Quote Grammar**: Consolidated duplicate grammar patterns
- **Prohibited Implicit Executables in `/when` RHS**: Removed ability to define executables within when actions for cleaner separation
- **Field access in with-clause pipeline arguments**: Fixed evaluation of field access (e.g., `@p.try`) in `with { pipeline: [...] }` arguments by using multi-field access resolution; resolves "Unknown field access type: undefined" during pipeline execution
- **LoadContentResult metadata preservation in pipelines**: Metadata (filename, frontmatter, etc.) now automatically preserved when LoadContentResult objects pass through JavaScript transformations in pipelines
  - Single files: Auto-reattachment of metadata to transformed content
  - Arrays: Exact content matching restores metadata where possible
  - Transparent to JS functions - they receive content strings as before
  - Enables patterns like `<file.md> | @transform` where `@transform` result still has `.filename` property available

## [2.0.0-rc34]

### Added
- **Array Index Support in For Loops**: The `_key` pattern
now provides array indices when iterating over arrays
  - Arrays provide their indices as keys: `0`, `1`, `2`, etc.
  - Example: `/for @item in ["a", "b", "c"] => /show
"@item_key: @item"` outputs `0: a`, `1: b`, `2: c`
  - Objects continue to provide property names as keys
  - Enables consistent key access patterns across all
collection types

- **Dot Escape Sequence**: Added `\.` to escape sequences for
  literal dots in strings
  - Disambiguates between field access and string
concatenation
  - `@variable.field` - attempts to access the `field`
property
  - `@variable\.txt` - produces the string value followed by
`.txt`
  - Works in all string contexts: double quotes, backticks,
and templates
  - Example: `/output @content to "file-@num\.txt"` creates
`file-42.txt`

- **Metadata Shelf for Alligator Arrays**: Preserves LoadContentResult metadata when arrays pass through JavaScript functions
  - When `<*.md>` arrays are passed to JS functions like `slice()`, metadata (filename, frontmatter, etc.) is preserved
  - Enables patterns like: `/var @subset = @slice(@files, 0, 5)` followed by `/for @file in @subset => /show @file.filename`
  - Transparent to JS functions - they receive content strings as before
  - Fixes issue where `@file.filename` would fail after JS array operations

### Fixed
- **Missing Slash in For Actions**: Fixed syntax error on
line 18 of `llm/run/testing.mld` where `/show` was missing
its slash prefix

- **LoadContentResult Preservation in For Loops**: For loops now properly preserve LoadContentResult objects
  - `@file` in `/for @file in <*.md>` maintains its properties (filename, content, fm, etc.)
  - Field access like `@file.filename` works correctly in all for loop contexts

## [2.0.0-rc33]

### Added
- **Wildcard (*) Literal**: New wildcard literal that always evaluates to true in conditional contexts -- specifically useful as a catch-all in a multiple condition /when sequence in order to be more immediately understandable than '/when... true' 
  - Basic usage: `/when * => /show "Always executes"`
  - Default handler in when blocks: `/when [@condition => action, * => "default"]`
  - Catch-all pattern in exe functions: `/exe @handler() = when: [* => "default response"]`
  - Works with logical operators: `/when * && @check => action`
  - Evaluates to true in ternary expressions: `/var @result = * ? "yes" : "no"`
  - Follows Unix glob convention where `*` means "match anything"

### Fixed
- **Template Variable References**: Fixed parsing bug where tail modifier keywords (`with`, `pipeline`, `needs`, `as`, `trust`) were incorrectly interpreted inside template contexts
  - Created separate `TemplateVariableReference` pattern for template interpolation that doesn't check for tail modifiers
  - Keywords like "with" can now appear as literal text after variables in templates
  - Fixes: `/exe @claude(prompt,tools) = `@prompt with @tools`` now parses correctly
  - Affects backtick templates, double-colon templates, and double-quoted strings
  - Template variables should never have tail modifiers - those constructs only make sense in command contexts

- **Shell Escaping in /for Loops**: Fixed shell command escaping issues when iterating over arrays with special characters
  - Loop variables are now properly quoted when used in shell commands
  - Handles filenames with spaces, quotes, and other special characters correctly
  - Example: `/for @file in <*.md> => /run echo "@file"` now works with "file with spaces.md"

- **Nested Function Execution**: Fixed execution of nested functions in imported modules
  - Functions like `@module.category.function()` now execute correctly instead of returning string representations
  - Deeply nested module exports are now properly resolved as executable functions
  - Affects complex module structures with multiple levels of organization

## [2.0.0-rc32]

### Added
- **For Loop Iteration**: New `/for` directive for iteration over arrays and objects
  - Output form: `/for @item in @collection => action` - Executes action for each item
  - Collection form: `/var @results = for @item in @collection => expression` - Collects results into array
  - Array iteration: `/for @item in ["a", "b", "c"] => /show @item`
  - Object iteration: `/for @value in {"x": 1, "y": 2} => /show @value` 
  - Object key access: `@value_key` pattern provides access to keys when iterating objects
  - Works with all iterable values including globs: `/for @file in <*.md> => /show @file.filename`
  - Preserves variable type information throughout iteration for consistent behavior
  - Semantic token support in LSP for syntax highlighting
  - Compatible with pipelines and transformations

## [2.0.0-rc31]

### Added
- **Enhanced error display with source context**: Errors now show the exact source location with surrounding context and a visual pointer
  - Compiler-style error messages with line numbers and caret indicators pointing to the precise error location

- **Improved Error Pattern System**: Complete refactor of parse error enhancement for better performance and maintainability
  - Patterns are now pure functions that extract variables (no imports allowed)
  - Templates use `${VARIABLE}` placeholders for dynamic error messages
  - Build-time compilation: All patterns compile into single `parse-errors.generated.js` file
  - Convention-over-configuration pair of `pattern.js`, `error.md`, and `example.md` 
  - Build integration: `npm run build:errors` compiles all patterns

- **LSP Semantic Tokens Support**: Full semantic highlighting via Language Server Protocol
  - Context-aware highlighting for all template types (backtick, double-colon, triple-colon)
  - Proper interpolation detection based on template context (@var vs {{var}})
  - Command content interpolation with @variable support
  - Field access and array indexing highlighting (@user.profile.name, @items[0])
  - Embedded language region marking for editor syntax injection
  - Mixed array/object support - highlights mlld constructs within data structures
  - Operator highlighting for logical (&&, ||, !), comparison (==, !=, <, >), and ternary (? :)
  - Error recovery and graceful handling of partial ASTs
  - Performance optimizations with text caching
  - Available in VSCode and any LSP-compatible editor (Neovim, etc.)

- **Enhanced LSP Error Reporting**: Precise error locations and improved error messages
  - Errors now use exact start/end positions from parser's mlldErrorLocation data
  - Full-line highlighting when errors occur at the beginning of a line
  - Multi-line error messages display with proper formatting in VSCode
  - Parser error messages can be edited directly in the grammar files
  - Example error messages include all valid syntax patterns

## [2.0.0-rc30]

This release allows mlld to function as a logical router

### Added
- **Logical and Comparison Operators in Expressions**
  - New operators for `/var` assignments and `/when` conditions: `&&`, `||`, `==`, `!=`, `!`, `?`, `:`
  - Expression parsing with proper operator precedence: `@a && @b || @c` parses as `((@a && @b) || @c)`
  - Ternary conditional expressions: `/var @result = @test ? @trueVal : @falseVal`
  - Binary expressions with comparison: `/var @isEqual = @x == @y`, `/var @different = @a != @b`
  - Unary negation: `/var @opposite = !@condition`
  - Parentheses for explicit precedence: `/var @complex = (@a || @b) && (@c != @d)`
  - Full expression support in when conditions: `/when @tokens > 1000 && @mode == "production" => /show "High usage detected"`
  - Short-circuit evaluation: `&&` and `||` operators properly short-circuit for performance
  - Type coercion following mlld semantics: `"true" == true` → true, `null == undefined` → true
  - Comparison operators: `<`, `>`, `<=`, `>=` for numeric comparisons

- **Implicit When Actions**
  - Simplified syntax within `/when` blocks - directive prefix is now optional
  - Variable assignments: `/when @prod => @config = "production"` (no `/var` needed)
  - Function calls: `/when @ready => @setupDatabase()` (no `/run` needed)
  - Exec assignments: `/when @processing => @transform() = @processData(@input)` (no `/exe` needed)
  - Mixed implicit/explicit actions in blocks: `/when @cond => [@x = "value", /var @y = "other"]`

- **RHS When Expressions (Value-Returning)**
  - When expressions as values in `/var` assignments: `/var @greeting = when: [@time < 12 => "Good morning", @time < 18 => "Good afternoon", true => "Good evening"]`
  - When expressions in `/exe` definitions: `/exe @processData(type, data) = when: [@type == "json" => @jsonProcessor(@data), @type == "xml" => @xmlProcessor(@data), true => @genericProcessor(@data)]`
  - First-match semantics - returns the first matching condition's value
  - Returns `null` when no conditions match
  - Lazy evaluation in variables - re-evaluates on each access
  - Pipeline support: `/var @result = when: [...] | @uppercase`

- **Enhanced String Interpolation**
  - Fixed file reference interpolation in double-quoted strings: `"Content from <file.md> here"`
  - Consistent handling of both `@variable` and `<file.md>` interpolation patterns
  - Proper support for `wrapperType: 'doubleQuote'` in interpreter evaluation
  - Safety checks prevent empty value arrays from causing "missing value" errors

### Changed
- **Hybrid console.log behavior in JavaScript execution**
  - `console.log()` now always outputs to stdout for debugging visibility
  - When a function has an explicit return value, that value is stored in the variable
  - When a function has no return value but uses console.log, the console output becomes the result (backward compatibility)
  - This approach maintains compatibility with existing tests while providing better debugging experience
  - Example: `js { console.log("debug"); return "result" }` shows "debug" on stdout and stores "result"
  - Example: `js { console.log("output") }` shows "output" on stdout AND stores "output" as the result

### Fixed
- **Grammar and Parser Improvements**
  - Fixed CommandReference type mismatches between grammar output and TypeScript expectations
  - Added translation layer in evaluators to handle both legacy and new AST formats
  - Improved error recovery and backward compatibility for when directive patterns
  
- **Test Infrastructure Stability**
  - Updated test expectations to align with new console.log behavior
  - Fixed test cases that relied on specific output formatting
  - Resolved shadow environment test issues with variable interpolation in literal strings

## [2.0.0-rc28]

### Fixed
- **ImportResolver PathContext issue in ephemeral mode**
  - Fixed TypeError when running mlld scripts via `npx mlldx@latest` with local file paths
  - ImportResolver was not receiving PathContext when Environment.setEphemeralMode() recreated it
  - Ephemeral mode now properly passes PathContext to ImportResolver constructor
  - Enables relative imports to work correctly in ephemeral/CI environments

- **Double-colon syntax (`::...::`) now properly handles colons in content**
  - Fixed parser incorrectly terminating on single colons (`:`) inside double-colon templates
  - Grammar fix in `DoubleColonTextSegment` changed from `![:@<]` to `!("::" / "@" / "<")`
  - Affects all uses of double-colon syntax: `/var`, `/exe`, `/show`, data objects, etc.
  - Now correctly handles URLs (`https://example.com`), times (`3:30`), ratios (`16:9`), and other colon-containing content
  - Double-colon syntax works as complete alternative to backticks for templates with `@var` interpolation
  - Triple-colon syntax `:::...:::` continues to support `{{var}}` interpolation

### Changed
- **Renamed WhenSwitchForm to WhenMatchForm**
  - Grammar and types now use "WhenMatchForm" for the `/when @var: [...]` syntax
  - More accurate naming - this form executes actions for all matching conditions, not just the first
  - Updated subtype from `whenSwitch` to `whenMatch` throughout codebase for more accurate reflection of functionality

## [2.0.0-rc27]

### Added
- **Registry Direct Publishing for Module Updates**
  - Module owners can now publish updates directly without PR review
  - First module publish still requires PR for quality control
  - Automatic PR detection prevents duplicate submissions
  - Interactive version bump when conflicts occur
  - Auto-grant publish rights after first module is merged
  - API service live at registry-api.mlld.org for direct publishing

- **Version and Tag Support for Registry Modules**
  - Import specific versions: `@import { ... } from @author/module@1.0.0`
  - Semver range support: `@import { ... } from @author/module@^1.0.0`
  - Tag support: `@import { ... } from @author/module@beta`
  - Version resolution follows semver rules
  - Backward compatible - existing imports continue to work

### Fixed
- **Support for variables in /run code blocks**
  - Fixed regression where `/run js (@variable) {...}` syntax wasn't working
  - Variables can now be passed to code blocks: `/run js (@name, @data) { console.log(name, data) }`
  - Changed grammar to require `@variable` references (not bare identifiers) since `/run` executes immediately
  - Aligns with design principle: bare identifiers are for parameters in `/exe` definitions, `@` references are for existing variables
  - Works with all supported languages: `js`, `node`, `python`, `bash`, etc.
  - Variables are auto-unwrapped (LoadContentResult objects become their content strings)

## [2.0.0-rc26]

### Added
- **Auto-unwrapping of LoadContentResult objects in JavaScript/Node functions**
  - LoadContentResult objects (from `<file>` syntax) are now automatically unwrapped to their content strings when passed to JS/Node functions
  - Enables natural usage: `/run @processFile(<data.txt>)` - the function receives the file content as a string, not the LoadContentResult object
  - Also handles LoadContentResultArray from glob patterns: `<*.txt>` unwraps to an array of content strings
  - Maintains mlld's content-first philosophy where file content is the primary concern
  - Works with all JavaScript (`js`) and Node.js (`node`) executables

## [2.0.0-rc25]

### Added
- **Built-in @typeof() function for type introspection**
  - New transformer function that returns type information for any mlld variable
  - Syntax: `@typeof(@variable)` returns the variable's type (e.g., "simple-text", "primitive (number)", "object (3 properties)")
  - Includes source directive information: `@typeof(@myVar)` → "simple-text [from /var]"
  - Works with all variable types: simple-text, path, primitive, object, array, executable, pipeline-input
  - Can be used in pipelines: `@myVar | @typeof`
  - Available in both uppercase (@TYPEOF) and lowercase (@typeof) forms

## [2.0.0-rc24]

### Fixed
- **Inconsistent handling of LoadContentResult objects between /show and /output**
  - Fixed `/output` to match `/show` behavior when outputting variables containing `<file>` alligator syntax results
  - `/output @myfile` now outputs just the file content (not the full metadata object) when `@myfile` contains a LoadContentResult
  - Also handles arrays of LoadContentResult objects from glob patterns, concatenating their content with double newlines
  - Both commands now consistently treat the alligator syntax as accessing file content, not the full file object

## [2.0.0-rc23]

### Fixed
- **Namespace import structure for better ergonomics**
  - Namespace imports intelligently unwrap single-export modules
  - `/import @mlld/env as environment` now allows `@environment.get()` instead of requiring `@environment.env.get()`
  - Modules exporting a single main object matching common patterns (module name, 'main', 'default', 'exports') are automatically unwrapped
  - Multiple-export modules remain unchanged, preserving full namespace structure

- **Shadow environment preservation regression from rc22**
  - Fixed issue where shadow environments were lost when accessing imported executables through field access
  - rc22's manual reconstruction of ExecutableVariable from `__executable: true` objects was missing deserialization of captured shadow environments
  - Shadow environments (stored as objects during export) are now properly deserialized back to Maps
  - Captured shadow environments are correctly passed to code execution via `__capturedShadowEnvs` parameter
  - Functions like `@github.pr.review()` can now access their required shadow environment functions

- **Node.js executable path in test environments**
  - Fixed `mlld-wrapper.cjs` to use `process.execPath` instead of hardcoded 'node'
  - Fixed test utility to use `process.execPath` for cross-environment compatibility
  - Resolves "spawn node ENOENT" errors in environments where 'node' is not in PATH

## [2.0.0-rc22]

### Fixed
- **Nested executable field access in `/run` directives**
  - Fixed interpreter bug where `/run @github.pr.review(...)` and similar nested field access patterns failed
  - Handles both local ExecutableVariable objects and serialized `__executable: true` format from imports
  - Properly reconstructs executable metadata for imported modules with nested structure

## [2.0.0-rc21]

### Added
- **Environment variable management for CLI**
  - Added `--env` flag to load environment variables from a specific file
  - `mlld test` command automatically loads `.env` and `.env.test` files from the current directory
  - `mlldx` supports `--env` flag for ephemeral environments
- **Test isolation improvements**
  - Tests now run in isolated processes when multiple test files are executed
  - Prevents environment variable pollution between test modules
  - Shadow environment functions are properly cleaned up between tests
  - Added `--isolate` flag for explicit process isolation

### Changed
- **Test command environment handling**
  - Removed console output capture that was interfering with HTTP requests
  - Improved test result parsing from isolated subprocess output
  - Better error handling for test cleanup failures

### Fixed
- **Variable contamination between test modules**
  - Shadow environment variables no longer leak between test files
  - Each test gets a clean environment state
  - Process isolation ensures complete separation when running multiple tests

## [2.0.0-rc20]

### Added
- **Shadow environment preservation through imports**
  - Functions that use shadow environments now work correctly when imported from modules
  - Implements lexical scoping for shadow environments - functions retain access to their original shadow context
  - Supports both JavaScript and Node.js shadow environments

### Fixed
- **Shadow environment functions not accessible after import**
  - Previously, functions relying on shadow environment helpers would fail with "function not defined" errors
  - Shadow environments are now captured at function definition time and restored during execution
  - Enables proper module encapsulation with internal helper functions

## [2.0.0-rc19]

### Added
- **Async/await support in JavaScript executor**
  - JavaScript code blocks now automatically support `await` syntax
  - Detects `await` keyword and creates async functions transparently
  - Shadow environment functions work with async code

## [2.0.0-rc18]

### Fixed
- **Module import resolution for nested object structures**
  - Fixed bug where functions in deeply nested module exports appeared as strings instead of executables
  - ObjectReferenceResolver now recursively resolves VariableReference nodes in nested objects
  - Affects modules with 3+ level nesting like `@mlld/github` where `github.pr.view` was showing as `"@pr_view"` instead of `<function>`
  - Registry review workflow and all GitHub integrations now work properly
- **System variable export filtering**
  - Fixed module export filtering to properly exclude system variables using `metadata.isSystem`
  - Prevents namespace collisions when importing multiple modules with frontmatter
  - System variables like `@fm` are no longer incorrectly exported from modules

## [2.0.0-rc16]

### Changed
- **@input resolver no longer strips MLLD_ prefix** 
  - Environment variables with `MLLD_` prefix are now imported with their full names
  - What you set is what you get: `MLLD_GITHUB_TOKEN` imports as `MLLD_GITHUB_TOKEN`, not `GITHUB_TOKEN`

## [2.0.0-rc15]

### Added
- **mlldx command for ephemeral/CI environments**: New binary for serverless and CI use cases
  - `mlldx` runs with ephemeral mode enabled - all caching happens in memory only
  - No filesystem persistence for read-only containers and serverless functions
  - Auto-approves all imports, no interactive prompts that would hang CI/CD pipelines
  - Available via npx: `npx mlldx@latest script.mld` or installed globally
  - Ships from same package as mlld
  - Useful for GitHub Actions, Vercel functions, AWS Lambda, and other ephemeral environments

## [2.0.0-rc14]

### Fixed
- **Serverless environment support**: Fixed cache directory creation in read-only filesystems
  - Automatically uses `/tmp` for cache in serverless environments (Vercel, AWS Lambda)
  - Detects serverless by checking for `/var/task` path or environment variables
  - Enables mlld to run in read-only container environments

## [2.0.0-rc13]

### Added
- **Import auto-approval CLI flags**: New flags for non-interactive environments
  - `--risky-approve-all`, `--yolo`, `-y` flags to bypass import security prompts
  - Essential for serverless/CI environments where interactive prompts would hang
  - Enables registry review system to work in Vercel functions

### Fixed
- **mlld clean command cache clearing**: Enhanced to remove all cached imports
  - Now clears immutable import cache in `.mlld/cache/imports/` directory
  - Removes both content files and metadata (`.meta.json` files)
  - Fixes stale import cache issues when remote files are updated
- **Serverless environment support**: Fixed cache directory creation in read-only filesystems
  - Automatically uses `/tmp` for cache in serverless environments (Vercel, AWS Lambda)
  - Detects serverless by checking for `/var/task` path or environment variables
  - Enables mlld to run in read-only container environments

## [2.0.0-rc12]

### Fixed
- **URL-relative import resolution**: Fixed relative imports when running scripts from URLs
  - Scripts loaded from URLs (e.g., via `npx mlld@latest https://...`) can now use relative imports
  - `../modules/file.mld` correctly resolves to full URL when current file is a URL
  - Enables serverless execution of mlld scripts with local module dependencies
  - Fixes registry review system import resolution issues

## [2.0.0-rc11]

### Fixed
- **Import collision detection**: Fixed false positive collisions with system variables
  - System variables like frontmatter (`@fm`) no longer trigger import collision errors
  - Multiple modules with frontmatter can now be imported without conflicts
  - Collision detection now only applies to legitimate user-defined variables
  - Resolves registry review deployment issues caused by frontmatter variable conflicts

## [2.0.0-rc10]

### Added
- **URL execution support**: Run mlld scripts directly from URLs
  - Execute scripts from any HTTP/HTTPS URL: `mlld https://example.com/script.mld`
  - Useful for CI/CD pipelines: `npx mlld@latest https://raw.githubusercontent.com/user/repo/main/script.mld`
  - In-memory execution without temporary files
  - Automatic redirect handling (up to 5 redirects)
  - Configurable timeout and size limits via CLI options
- **mlld clean command**: New command for cleaning cached module metadata
  - `mlld clean <module...>` - Remove specific modules from lock file and cache
  - `mlld clean --all` - Clear all cached imports and force fresh resolution
  - `mlld clean --registry` - Clear only registry modules (preserving local modules)
  - `--verbose` flag for detailed output during cleaning operations
  - Helps resolve issues with stale cached module data preventing proper imports

### Fixed
- **Registry import system**: Complete overhaul of module import processing
  - Fixed registry imports returning empty objects instead of module exports
  - Unified import processing path for both local and registry imports
  - Added proper frontmatter extraction for registry resolver imports
  - Improved error handling with specific 404 detection and clear error messages
- **Registry URL validation**: Added publish-time verification
  - Verify generated URLs are publicly accessible before publishing
  - Check that published content matches recorded integrity hashes
  - Prevent broken modules from being published without detection
- **Lock file path handling**: Fixed CLI commands to use correct lock file location
  - Commands now properly read `mlld.lock.json` from project root instead of `.mlld/` subdirectory
  - Affects `mlld ls`, `mlld clean`, and other commands that manage module metadata

## [2.0.0-rc7]

### Fixed
- **Logger compatibility with serverless environments**: 
  - Fixed winston logger attempting to create logs directory in read-only filesystems
  - File transports are now conditionally added only when logs directory exists
  - Prevents ENOENT errors when running mlld in Vercel, AWS Lambda, and other serverless platforms

## [2.0.0-rc6]

### Added
- **Enhanced `/when` directive support**:
  - Variable function calls in when actions: `/when !@condition => /var @result = @function(@param)`
  - Non-existent fields now evaluate to falsy instead of throwing errors
  - Works in all when forms: simple (`@when @obj.missing => ...`), block, and with modifiers
- Updated module publishing flow

## [2.0.0-rc5]

### Changed
- **Variable Type System**: Complete refactor of how variables flow through mlld
  - Variables now preserve type information and metadata throughout evaluation
  - Type detection uses O(1) property checks instead of content inspection
  - Shadow environments (JS, Node, Python) receive rich type info via proxies
  
### Added
- **Bash Variable Adapter**: Clean adapter for bash/sh environments
  - Bash receives string values while other languages get full type information
  - Fixes JavaScript errors when bash tries to access helper functions
- **Type Introspection**: New methods for runtime type checking
  - `mlld.getType()`, `mlld.isVariable()`, `mlld.getMetadata()`

### Fixed
- ArrayVariable storing AST structure instead of evaluated values
- Empty string returns and JavaScript errors in bash/sh execution
- Overly broad type guards that matched any string array

### Removed
- Enhanced variable passing feature flag (now always enabled)
- Legacy factory functions `createRenamedContentArray` and `createLoadContentResultArray`

## [2.0.0-rc4]

### Added
- **File Reference Interpolation**: File references `<file.md>` can now be interpolated in strings and templates
  - Interpolate in backticks: `` `Content: <README.md>` ``
  - Interpolate in double quotes: `"Including <file.txt> here"`
  - Field access on files: `<package.json>.name`, `<data.json>.users[0].email`
  - Works with globs: `<*.md>.fm.title` gets all markdown titles
  - Special `<>` placeholder in 'as' clauses: `<*.md> as "# <>.filename"`
- **Condensed Pipe Syntax**: Both file references and variables support pipe transformations
  - File pipes: `<file.json>|@json|@xml` - load JSON and convert to XML
  - Variable pipes: `@data|@upper|@trim` - transform variable values
  - No spaces allowed in condensed syntax (use full `| @transform` in directives)
- **Variable Pipe Support**: Variables can now use pipes in interpolation contexts
  - In templates: `` `Data: @myvar|@json` ``
  - In quotes: `"Name: @user.name|@upper"`
  - Transforms can be built-in or imported from modules
- **Triple Colon Template Syntax**: New `:::...:::` syntax for `{{var}}` interpolation
  - Addresses the common case of needing backticks inside templates
  - Example: `:::Code example: `getData()` returns {{data}}:::`
  - Double colon `::...::` syntax now uses `@var` interpolation instead of `{{var}}`

### Changed
- **Template Interpolation Syntax**: Double colon `::...::` now uses `@var` interpolation instead of `{{var}}`
  - **Migration required**: Change `::Hello {{name}}::` to `:::Hello {{name}}:::`
  - Double colon templates can now include backticks: `::The `function()` returns @value::`
  - This change enables technical documentation with inline code examples
- **Removed Foreach Section Pattern**: The `foreach <@array # section>` syntax has been removed
  - Migration: Use `<*.md # section> as "template"` instead
  - The new file interpolation syntax completely supersedes this pattern
  - Simpler and more intuitive: direct glob + template in one expression

### Fixed
- Circular file references now emit warnings instead of errors
  - `<**/*.mld>` in an .mld file correctly returns all OTHER .mld files
  - Prevents infinite loops while allowing useful self-excluding patterns

### Changed
- **Reserved Variables Now Lowercase**: All built-in reserved variables have been converted to lowercase for consistency
  - `@NOW` → `@now` (current timestamp)
  - `@DEBUG` → `@debug` (debug information)
  - `@INPUT` → `@input` (stdin/environment access)
  - `@PROJECTPATH` → `@base` (project root directory)
- **Removed @. Alias**: The `@.` alias for project root has been removed; use `@base` instead
- **Simplified Naming**: Aligns with interpreter's `basePath` terminology and modern naming conventions

## [2.0.0-rc3]

### Added
- **Dev Mode**: Local module development support with automatic prefix mapping
  - `mlld mode dev` - Enable dev mode (persists in lock file)
  - `mlld dev status` - Show current mode and detected local modules
  - `mlld dev list` - List all local modules with their publish names
  - `--dev` flag for one-time dev mode override
  - `MLLD_DEV=true` environment variable support
  - Automatically maps `@author/module` imports to local files in `llm/modules/`
- **Mode Command**: Set mlld execution mode
  - `mlld mode dev/development` - Enable development mode
  - `mlld mode prod/production` - Enable production mode
  - `mlld mode user` - Default user mode
  - `mlld mode clear/reset` - Remove mode setting (defaults to user)
  - Mode stored in `mlld.lock.json` under `config.mode`
  - Future extensibility for security modes with different permissions
- **Alligator Syntax**: New syntax for file loading that eliminates bracket ambiguity
  - File loading: `<file.md>` replaces `[file.md]`
  - Section extraction: `<file.md # Section>` replaces `[file.md # Section]`
  - URL loading: `<https://example.com/file.md>` replaces `[https://example.com/file.md]`
  - Resolver paths: `<@./path>` and `<@PROJECTPATH/path>` replace bracketed versions
  - Square brackets `[...]` now exclusively mean arrays, removing all ambiguity
  - Clear visual distinction: angles `<>` load content, brackets `[]` define arrays
- **Glob Pattern Support**: Alligator syntax now supports glob patterns for loading multiple files
  - Glob patterns: `<*.md>`, `<**/*.ts>`, `<src/**/*.js>`
  - Returns array of LoadContentResult objects with metadata
  - Each file includes content and rich metadata properties
- **Rich Metadata for Loaded Content**: Files and URLs loaded with `<>` syntax now include metadata
  - **File Metadata**:
    - `content`: The file's text content (default when used as string)
    - `filename`: Just the filename (e.g., "README.md")
    - `relative`: Relative path from current directory
    - `absolute`: Full absolute path
    - `tokest`: Estimated token count based on file type (750/KB for text, 500/KB for code)
    - `tokens`: Exact token count using tiktoken (lazy-evaluated)
    - `fm`: Parsed frontmatter for markdown files (lazy-evaluated)
    - `json`: Parsed JSON for .json files (lazy-evaluated)
  - **URL Metadata** (additional properties for URLs):
    - `url`: The full URL
    - `domain`: Just the domain (e.g., "example.com")
    - `title`: Page title (extracted from HTML)
    - `description`: Meta description or og:description
    - `html`: Raw HTML content (for HTML pages)
    - `text`: Plain text extraction (HTML stripped)
    - `md`: Markdown version (same as content for HTML)
    - `headers`: Response headers object
    - `status`: HTTP status code
    - `contentType`: Content-Type header value
  - Access metadata with field syntax: `@file.filename`, `@url.domain`, `@page.title`, etc.
  - Smart object behavior: shows content when displayed, preserves metadata when stored
  - Note: Some metadata properties use lazy evaluation and may not be accessible in certain contexts due to issue #315
- **HTML to Markdown Conversion**: URLs returning HTML are automatically converted to clean Markdown
  - Uses Mozilla's Readability to extract article content (removes navigation, ads, sidebars)
  - Uses Turndown to convert the clean HTML to well-formatted Markdown
  - `/show <https://example.com/article>` displays the article as Markdown by default
  - Raw HTML still accessible via `@page.html` property (when #315 is resolved)

### Fixed
- Duplicate `--dev` case clause in ArgumentParser
- Property name consistency (`dev` vs `devMode`) across CLI interfaces

## [2.0.0]

Represents an overhaul and consolidation of all syntax. 

The `/` command approach creates clear disambiguiation between commands and variables/executables, while also setting the stage for using mlld in chat contexts. We are moving to a simple variable definition model with `/var` while allowing rich expression for different types based on the provided syntax.

### Updated Syntax:
- Directives: Changed from @ prefix to / prefix (e.g., @text → /var, @add → /show)
- Variable creation: Now requires @ prefix (e.g., /var @name = "value")
- Command syntax: Changed from [(command)] to {command} or "command" (single-line, non-shellscript)
- Code syntax: must use {...} for code blocks
- Unified /var: Replaced multiple directives (@text, @data) with single /var
- Renamed directives: @add → /show, @exec → /exe
- /output for file output
- Comments: Use >> for line start/end comments (but not in params/objects/templates)
- Template syntax: Changed from [[...]] to ::...:: to avoid array parsing ambiguity

### Updated Interpolation:
- Double quotes: Now support @variable interpolation
- Backticks: Primary template syntax with @variable interpolation
- Double colons: Template syntax for @-heavy content, uses {{variable}}
- Commands: Use @variable in both {...} and "..." forms

### Added:
- **Namespace Imports**: Import entire files or modules as namespaced objects
  - File imports: `/import [./file.mld]` creates namespace from filename (e.g., `@file`)
  - Custom alias: `/import [./file.mld] as myname` creates `@myname` namespace
  - Module imports: `/import @author/module` creates `@module` namespace
  - Access fields: `@namespace.field` to access imported variables
  - Replaces deprecated wildcard syntax `/import { * } from [file]`
- **Primitive Value Support**: Direct assignment of unquoted numbers, booleans, and null
  - Numbers: `/var @count = 42`, `/var @price = 19.99`
  - Booleans: `/var @active = true`, `/var @disabled = false`
  - Null: `/var @empty = null`
  - Type preservation: Primitives maintain their JavaScript types through the system
  - JavaScript semantics: Type coercion follows JavaScript rules (e.g., `"text" + 5 = "text5"`)
  - Exec invocation support: Primitive literals in function calls (e.g., `@add(@num, 8)`)
- **Built-in @now Variable**: New built-in variable for current timestamp
  - Returns ISO 8601 timestamp: `2024-01-15T10:30:00.000Z`
  - Available in all contexts where variables are allowed
  - Also available as `mlld_now()` function in JavaScript/Node shadow environments
- **@mlld/time Module**: Comprehensive date/time functionality replaces simple built-in time operations with full-featured module

## [1.4.11]

### Fixed
- Fixed pipeline operator converting JSON array strings to `[object Object]` (#272)
  - ExecInvocation nodes with pipelines are now handled correctly in data value evaluation
  - Functions are executed first, then their JSON string results are passed through the pipeline
  - Pipeline now preserves JSON array data as strings instead of mangling them
  - This fix ensures data can be properly passed between functions in a pipeline
- Fixed pipeline format feature to provide wrapped input to all pipeline stages
  - Previously only the first pipeline stage received wrapped input objects with `text`, `type`, and `data` properties
  - Now all stages consistently receive wrapped input, enabling format-aware processing throughout the pipeline
  - This allows subsequent pipeline stages to access parsed data (e.g., `input.csv` for CSV format)

## [1.4.10]
### Fixed
- Fixed parser failing on bracket characters (`[` or `]`) in JavaScript/code string literals (#273)
  - Code content within `[(...))]` blocks is now treated as opaque text
  - Enables string comparisons like `if (char === "[")` and array literals like `["[", "]"]`
  - Fixes regex patterns, JSON parsing, and other code using bracket characters

## [1.4.9]
### Fixed
- Fixed Node.js exec functions throwing ReferenceError when optional parameters are not provided
  - All declared parameters are now properly initialized in the execution context, even when undefined
  - Enables functions like `filterByFrontmatter(files, field, value)` to be called with just `(files, field)`
  - Affects both shadow environment (VM) and subprocess execution modes

## [1.4.8]
### Added
- **Pipeline-aware @debug**: The @debug variable now includes pipeline execution context when evaluated during pipeline operations
  - Shows current stage number and total stages in pipeline
  - Displays the command/transformer being executed
  - Includes input data details (type, length, preview)
  - Lists outputs from previous pipeline stages
  - Context is accessible in child environments via parent chain lookup

### Fixed
- Fixed `mlld setup` command throwing "Cannot read properties of null (reading 'config')" error when no mlld.lock.json exists
- Fixed pipeline `@data` variable evaluation returning null for complex pipeline expressions
  - `VariableReferenceWithTail` nodes now properly marked for lazy evaluation
  - Enables correct execution of expressions like `@data result = @input | @transformer1 | @transformer2`
- Fixed incorrect MlldCommandExecutionError constructor usage that caused "Cannot use 'in' operator" errors
  - Updated all error instantiations to use new signature with proper sourceLocation parameter
- Fixed Node.js shadow environment keeping process alive due to uncleaned timers
  - Added `cleanup()` method to NodeShadowEnvironment to clear timers and VM context
  - Environment cleanup is now called after CLI execution to ensure clean process exit
  - Prevents hanging processes when using setTimeout/setInterval in @exec node functions

## [1.4.7]

### Fixed
- #270 LocalResolver fails to resolve .mld.md files with 'Access denied' error

## [1.4.6]
### Added
- **Node shadow env support**
- Some resolver bugs

### Fixed
- @debug / @DEBUG wasn't working
- Created better naming clarity with prefix/resolver/registry distinction and refactor
- JS shadow env bug
- @data not allowing RHS @run 

### Documentation
- Lots of docs updates for resolvers
- Added missing alias and setup commands to cli help text

## [1.4.5]

### Added
- **mlld run Command**: Execute mlld scripts from a configured directory
  - Run scripts by name: `mlld run script-name` (without .mld extension)
  - List available scripts: `mlld run` (no arguments)
  - Script directory configured in `mlld.lock.json` via `mlld setup`
  - Default script directory: `llm/run/`
  - Helpful error messages showing available scripts when script not found

## [1.4.4]

### Added
- Check for reserved words when publishing

## [1.4.3]

### Added
- **mlld test Command**: New command for running mlld test suites
  - Discovers and runs `.test.mld` files in test directories
  - Supports custom test directories with `--test-dir` flag
  - Shows detailed test results with pass/fail status
  - Integrates with CI/CD workflows
- **Built-in Transformers**: Common data format transformers are now built into mlld
  - `@XML` / `@xml` - Convert content to SCREAMING_SNAKE_CASE XML using llmxml
  - `@JSON` / `@json` - Pretty-print JSON or convert markdown structures to JSON
  - `@CSV` / `@csv` - Convert JSON/markdown tables to CSV format
  - `@MD` / `@md` - Format markdown using prettier
  - Transformers can be chained in pipelines: `run [(cmd)] | @json | @csv`
  - Both uppercase (canonical) and lowercase (convenience) forms available
- **Smart Pipeline Parameter Handling**: Pipelines now intelligently pass data to multi-parameter functions
  - Single parameter functions continue to work as before (pass @INPUT as first param)
  - Multi-parameter functions with JSON input auto-destructure: `{"name": "Smith", "title": "Dr."}` → `@greet` maps to name="Smith", title="Dr."
  - Non-JSON input falls back to first parameter with empty strings for missing params
  - @INPUT variable available in each pipeline step with the piped data
- **Enhanced JavaScript Error Handling**: JavaScript/Node.js errors now properly integrate with mlld's error system
  - Error messages are preserved and shown in context
  - Stack traces included for debugging
  - Works in pipelines and shows full execution context
- **Namespace Imports**: Support for importing all variables from a file under a namespace alias (#264)
  - Import .mld files: `@import { * as utils } from "utils.mld"` - access as `{{utils.helper}}`
  - Import JSON files: `@import { * as config } from "config.json"` - access as `{{config.name}}`
  - Nested object access: `{{config.database.host}}` for deep properties
  - Works in templates with dot notation for clean, organized variable access

### Fixed
- Template executable property naming consistency (`template` vs `templateContent`)
- JavaScript return values now properly parsed from JSON (fixes falsy value handling in @when)
- Empty string parameter binding in pipelines
- Parameter binding when fewer arguments than parameters
- Pipeline syntax validation (only executables allowed after pipe operator)
- Module path resolution in built-in transformer imports
- isCommandVariable import in interpreter for executable variable handling
- **Template interpolation in foreach**: Fixed parameter interpolation in exec templates used with foreach - must use `{{param}}` syntax inside `[[...]]` templates
- **Shell parameter access**: Fixed exec functions with shell/sh commands to properly access parameters as environment variables using `$param` syntax
- **Array length property**: Removed incorrect test expectation for `.length` property on arrays (not implemented in mlld)
- **Grammar test expectations**: Fixed text directive test expecting undefined `meta.run` property for command execution
- **Shadow environment support for JavaScript**: Restored shadow environment functionality for `js` language
  - `js` execution uses in-process evaluation with direct function access
  - `node` execution uses subprocess isolation without shadow environment support
  - Shadow functions in `js` are synchronous for simple expressions, avoiding need for `await`
- **When directive comparisons**: Fixed `@when` with `first:` modifier to use value comparison instead of truthiness
  - `@when @var first: [...]` now compares `@var` value against each condition like switch syntax
  - Added string-boolean comparison: `"true"` matches `true`, `"false"` matches `false`
  - Consolidated comparison logic across all when variants for consistency
- **Pipeline parsing**: Fixed grammar to prevent pipelines from crossing line boundaries

### Changed
- **Template newline handling**: Moved newline stripping from interpreter to grammar level
  - Grammar now strips leading newline after `[[` and trailing newline before `]]`
  - These newlines are treated as formatting for readability, not content
  - More efficient and consistent than post-processing
  - Removed unused `normalizeTemplateContent()` function

### Documentation
- Added `docs/pipeline.md` - Comprehensive pipeline documentation
- Added `docs/transformers.md` - Built-in transformer reference
- Added `docs/security.md` - Security considerations for mlld usage
- Updated `docs/input-variables.md` with pipeline @INPUT documentation
- Updated `llms.txt` with pipeline and transformer information

## [1.4.2]

### Added
- Initial groundwork for pipeline support (full implementation in 1.4.3)

## [1.4.1]

### Added
- **VSCode Extension 0.3.0**: LSP implementation with autocomplete, syntax validation, hover info, go-to-definition
- **Markdown formatting**: prettier integration (default on, `--no-format` to disable)
- **Fuzzy path matching** for local files: case-insensitive and whitespace-flexible (`./my-file` finds `My File.mld`)

### Fixed
- `mlld language-server` command added to CLI
- Template normalization for leading/trailing newlines
- `variable.metadata` property access in add evaluator
- JavaScript/Node.js exec functions now support `return` statements - returned values are captured as JSON instead of requiring `console.log(JSON.stringify(...))`

## [1.4.0]
Added:
- **New Resolver Architecture** - Complete overhaul of how mlld loads files and modules:
  - Pluggable resolver system for extensible file/module loading
  - Built-in resolvers: TIME, DEBUG, INPUT, PROJECTPATH, LOCAL, GITHUB, HTTP, REGISTRY
  - Content type detection for proper handling of different file formats
  - Private module support via GitHub and local directory resolvers
  - JSON import support: `@import { key } from "./data.json"`
- **New CLI Commands**:
  - `mlld setup` - Interactive configuration wizard for resolvers and authentication
  - `mlld alias` - Create path aliases for module imports
  - `mlld auth` - GitHub authentication management (login/logout/status)
  - `mlld env` - Manage allowed environment variables
- **Private Modules**:
  - GitHub resolver for private repositories with secure authentication
  - Enhanced `mlld publish` with `--private` flag and custom `--path` support
  - Path aliases map prefixes to local paths (e.g., `@shared/` → `../shared-modules`)
  - Location-aware `mlld init` prompts to use configured module directories
- **Environment Variables**:
  - Access control via `mlld.lock.json` security settings
  - Import allowed variables through @INPUT: `@import { API_KEY } from @INPUT`
  - Manage with `mlld env allow/remove/list`
- **Developer Mode (`--dev` flag)**:
  - Test modules with their final import paths before publishing
  - Automatic fallback to local versions when modules aren't found in repositories
  - Smart error messages guide developers to use `@local/` imports or publish their modules
  - Detects uncommitted changes and suggests using dev mode for testing
- **Shadow Environments** for @exec: `@exec js = { helperA, helperB }`
  - Inject helper functions into JavaScript execution contexts
- **Negation Operator** for @when conditions:
  - `@when !@variable => @action`
  - Works with all @when forms (simple, switch, block)
- **mlld Stacktrace** - Shows execution context when errors occur:
  - Directive execution path with file:line locations
  - Failed imports show parse errors inline
  - Error display in bordered box
  - (More work on this intended)
- **Unified Executable Syntax** - Simplified and added @exec definitions:
  - Direct syntax without @run prefix: `@exec greet(name) = [(echo "Hello, @name!")]`
  - Template executables: `@exec greeting(name) = [[Hello {{name}}!]]` or `` `Hello @name!` ``
  - Section executables: `@exec getSection(file, section, newheader) = [@file # @section] as @newheader`
  - Resolver executables: `@exec fetch(path) = @resolver/api/@path` 
  - Code executables: `@exec calc(x) = js [(return x * 2)]` (drops @run requirement)
- **Configuration Updates**:
  - Global config moved to `~/.config/mlld/mlld.lock.json`
  - Resolver registry configuration with priority support
  - Secure token storage using keytar (system keychain)

Fixed:
- **@PROJECTPATH variable** - Now correctly resolves to project root directory
- **Import error messages** - Much clearer error messages for import failures
- **Content type detection** - Consistent handling of .mld, .json, and other file types
- Shadow environment functions in @exec now properly handle async/await
- Numeric parameters in @exec functions are now correctly converted from strings
- **@when directive grammar bug** - Fixed parsing of `@add @variable` inside @when actions (#258)
- **@run with template executables** - Fixed "nodes is not iterable" error when using @run with @exec template functions
- **Truthiness documentation** - Clarified that strings "false" and "0" are falsy in @when conditions (matching existing behavior)

Changed:
- **@text deprecation** - Parameterized templates must now use `@exec` instead of `@text`. Using `@text name(params)` now throws an error directing to use `@exec`

Breaking Changes:
- None expected, but this is a major architectural change. Please report any issues!

## [1.3.4]
Added:
- Made keytar installation optional for npx purposes

## [1.3.3]
I can't remember what I did for 1.3.3 and I forgot to add it to the changelog.

## [1.3.2]
Fixed:
- @when now can supports running exec invocations

## [1.3.1]
Added:
- @when now has full support for @output variants added in 1.3.0

## [1.3.0]
Added:
- File output: @output @variable to "path/to/file.ext"
- Stream output: @output @variable to stdout/stderr
- Environment variables: @output @variable to env or env:CUSTOM_NAME
- Format conversion: @output @variable to "file.json" as json
- Resolver output: @output @variable to @resolver/path (placeholder for future implementation)

## [1.2.1 - 1.2.2]
Fixed:
- Module publishing PR to correct path / structure

## [1.2.0]
Added: 
- Private modules! Just like regular modules... but privater!

Fixed:
- #248: Drop @run requirement for exec invocation in @text
- #250: Exec functions show as '[command: undefined]' when called
- #252: Unclear @run requirement for exec function calls

## [1.1.7]
Fixed:
- @data directives storing ExecInvocation nodes were not being evaluated when accessed through @add

## [1.1.6]
Added:
- Toggle for turning off line normalization:
   `--no-normalize-blank-lines` CLI flag
   `normalizeBlankLines: false` in the API

## [1.1.5]
Fixed:
- Publishing a module as an org

Added:
- Newline trimming / normalization by default

## [1.1.1 - 1.1.4] 
Fixed:
- Stuff I broke
- Formatting issues
- Publishing blocked by overly aggressive validation

## [1.1.0]
New:
- #240 Support for node with `@run node [(...)]`

Fixed:
- #239 Stopped section-getters repeating headers
- Foreach / section targeting bugs
- Made llmxml shut up (copious logging)

Added:
- #238 Support for backtick templates with @var interpolation like: "@add `my var is @var`"

## [1.0.3]

Fixed:
- #235 Parser choking on EOF after closing backticks
- #234 Added blank line between frontmatter and h1 in mlld init template
- #233 Fixed yaml parsing issues by switching to graymatter 
- Created a resolver for @PROJECTPATH / @. variables to align with switch to resolver pattern

Known issues:
- #237 @INPUT variable is currently broken by fix for @. / @PROJECTPATH - # 
- #236 Template parsing fails with nested brackets in double-bracket templates

## [1.0.2]

Added:
- Foreach section extraction syntax: `foreach [@array.field # section] as [[template]]`
- Direct iteration over file arrays with section extraction for documentation assembly
- Support for variable section names: `[@docs.path # @docs.section]`

## [1.0.1]

Added:
- @add [file.md # @sectionVariable] syntax for variable section references
- Integration with foreach for collecting multiple sections dynamically

## [1.0.0]

Initial versioned release. <|MERGE_RESOLUTION|>--- conflicted
+++ resolved
@@ -4,6 +4,22 @@
 
 The format is based on [Keep a Changelog](https://keepachangelog.com/en/1.0.0/),
 and this project adheres to [Semantic Versioning](https://semver.org/spec/v2.0.0.html).
+
+## [2.0.0-rc49]
+### Added
+- **Pipeline parallel groups**: `A || B || C` executes commands concurrently as a single stage
+  - With-clause parity: nested arrays represent a parallel group (e.g., `with { pipeline: [ [@left, @right], @combine ] }`)
+  - Concurrency capped by `MLLD_PARALLEL_LIMIT` (default `4`); results preserve declaration order and flow to the next stage as a JSON array string
+- **Rate-limit resilience in pipelines**: 429/"rate limit" errors trigger exponential backoff with bounded retries per stage
+- **Unified effect attachment**: Single helper attaches inline builtin effects (show/log/output) to preceding stages and to each branch of parallel groups
+
+### Fixed
+- **Retry in parallel groups**: Returning `retry` from within a parallel group rejects with a clear error (retry is unsupported inside the group)
+- **Parallel limit hardening**: `MLLD_PARALLEL_LIMIT` parsing clamps invalid/low values to defaults; limit is read per execution to respect environment overrides
+
+### Documentation
+- Updated developer docs for parallel execution: shorthand `||` rule (no leading `||`), with-clause nested group syntax, effect behavior on groups, and references to tests
+- Corrected iterator docs to reflect current behavior: `/for` executes sequentially (no `parallel` flag); parallelism exists in pipelines via `||` groups
 
 ## [2.0.0-rc48]
 ### Added
@@ -12,35 +28,17 @@
   - Works transparently - use `$varname` as usual, mlld handles the injection method based on size
   - Enabled by default via `MLLD_BASH_HEREDOC` (can be disabled if needed)
   - Configurable threshold via `MLLD_MAX_BASH_ENV_VAR_SIZE` (default: 131072 bytes)
-<<<<<<< HEAD
- - **Pipeline parallel groups**: `A || B || C` executes commands concurrently as a single stage
-   - With-clause parity: nested arrays represent a parallel group (e.g., `with { pipeline: [ [@left, @right], @combine ] }`)
-   - Concurrency capped by `MLLD_PARALLEL_LIMIT` (default `4`); results preserve declaration order and flow to the next stage as a JSON array string
- - **Rate-limit resilience in pipelines**: 429/“rate limit” errors trigger exponential backoff with bounded retries per stage
- - **Unified effect attachment**: Single helper attaches inline builtin effects (show/log/output) to preceding stages and to each branch of parallel groups
-=======
->>>>>>> 0cdbfe9c
 
 ### Fixed
 - **E2BIG errors with large data**: Fixed Node.js throwing errors when passing large variables to shell commands
   - Common when loading entire codebases: `<**/*.js>`, `<**/*.sol>`, etc.
   - Affects audit workflows processing multiple files simultaneously
   - Simple `/run {...}` commands now provide helpful error messages suggesting shell mode
-<<<<<<< HEAD
- - **Retry in parallel groups**: Returning `retry` from within a parallel group rejects with a clear error (retry is unsupported inside the group)
- - **Parallel limit hardening**: `MLLD_PARALLEL_LIMIT` parsing clamps invalid/low values to defaults; limit is read per execution to respect environment overrides
-=======
->>>>>>> 0cdbfe9c
 
 ### Documentation
 - Updated large variables documentation with clearer, more accessible language
 - Removed unnecessary configuration details since feature is enabled by default
 - Added explanation of why shell mode works (direct script injection vs environment passing)
-<<<<<<< HEAD
-- Updated developer docs for parallel execution: shorthand `||` rule (no leading `||`), with-clause nested group syntax, effect behavior on groups, and references to tests
- - Corrected iterator docs to reflect current behavior: `/for` executes sequentially (no `parallel` flag); parallelism exists in pipelines via `||` groups
-=======
->>>>>>> 0cdbfe9c
 
 ## [2.0.0-rc47]
 ### Added
