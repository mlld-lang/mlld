--- conflicted
+++ resolved
@@ -37,7 +37,6 @@
 - **Negation Operator** for @when conditions:
   - `@when !@variable => @action`
   - Works with all @when forms (simple, switch, block)
-<<<<<<< HEAD
 - **mlld Stacktrace** - Shows execution context when errors occur:
   - Directive execution path with file:line locations
   - Failed imports show parse errors inline
@@ -48,8 +47,6 @@
   - Section executables: `@exec getSection(file, section, newheader) = [@file # @section] as @newheader`
   - Resolver executables: `@exec fetch(path) = @resolver/api/@path` 
   - Code executables: `@exec calc(x) = js [(return @x * 2)]` (drops @run requirement)
-=======
->>>>>>> 1ff2aef5
 - **Configuration Updates**:
   - Global config moved to `~/.config/mlld/mlld.lock.json`
   - Resolver registry configuration with priority support
