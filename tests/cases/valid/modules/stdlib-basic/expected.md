# Test Standard Library Import

This tests importing from the mlld standard library.

{
<<<<<<< HEAD
  "get": "function",
  "post": "function",
  "put": "function"
=======
  "get": "@get",
  "post": "@post",
  "put": "@put",
  "delete": "@delete",
  "auth": {
    "get": "@auth_get",
    "post": "@auth_post"
  }
>>>>>>> 0c1cef84
}<|MERGE_RESOLUTION|>--- conflicted
+++ resolved
@@ -3,11 +3,6 @@
 This tests importing from the mlld standard library.
 
 {
-<<<<<<< HEAD
-  "get": "function",
-  "post": "function",
-  "put": "function"
-=======
   "get": "@get",
   "post": "@post",
   "put": "@put",
@@ -16,5 +11,4 @@
     "get": "@auth_get",
     "post": "@auth_post"
   }
->>>>>>> 0c1cef84
 }