# Pipeline Termination Test

<<<<<<< HEAD
@exec filter(text) = @run [echo "@text" | grep "ERROR" || echo ""]
@exec uppercase(text) = @run [echo "@text" | tr '[:lower:]' '[:upper:]']
=======
@exec filter() = @run [(grep "ERROR" || echo "")]
@exec uppercase() = @run [(tr '[:lower:)]' '[:upper:]']
>>>>>>> 0c1cef84

@run [(echo "no errors here")] with {
  pipeline: [@filter, @uppercase]
}<|MERGE_RESOLUTION|>--- conflicted
+++ resolved
@@ -1,12 +1,7 @@
 # Pipeline Termination Test
 
-<<<<<<< HEAD
-@exec filter(text) = @run [echo "@text" | grep "ERROR" || echo ""]
-@exec uppercase(text) = @run [echo "@text" | tr '[:lower:]' '[:upper:]']
-=======
 @exec filter() = @run [(grep "ERROR" || echo "")]
-@exec uppercase() = @run [(tr '[:lower:)]' '[:upper:]']
->>>>>>> 0c1cef84
+@exec uppercase() = @run [(tr '[:lower:]' '[:upper:]')]
 
 @run [(echo "no errors here")] with {
   pipeline: [@filter, @uppercase]
