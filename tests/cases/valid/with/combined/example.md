--- conflicted
+++ resolved
@@ -1,10 +1,6 @@
 # Combined Pipeline and Needs Test
 
-<<<<<<< HEAD
-@exec format(text) = @run [echo "@text" | sed 's/^/> /']
-=======
 @exec format() = @run [(sed 's/^/> /')]
->>>>>>> 0c1cef84
 
 @run [(npm --version)] with {
   pipeline: [@format],
